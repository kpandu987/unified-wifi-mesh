--- conflicted
+++ resolved
@@ -251,23 +251,17 @@
         case em_msg_type_client_steering_req:
         case em_msg_type_client_steering_btm_rprt:
         case em_msg_type_1905_ack:
-<<<<<<< HEAD
-            em_steering_t::process_msg(data, len);
-            break;
-
-        case em_msg_type_map_policy_config_req:
-            em_policy_cfg_t::process_msg(data, len);
-            break;
-
-=======
             if (m_sm.get_state() == em_state_ctrl_ap_mld_configured) {
                 em_configuration_t::process_msg(data, len);
             } else {
                 em_steering_t::process_msg(data, len);
             }
             break;
+
+        case em_msg_type_map_policy_config_req:
+            em_policy_cfg_t::process_msg(data, len);
+            break;
         
->>>>>>> 80aa12d8
         default:
             break;  
     }
