/**
 * Copyright 2023 Comcast Cable Communications Management, LLC
 *
 * Licensed under the Apache License, Version 2.0 (the "License");
 * you may not use this file except in compliance with the License.
 * You may obtain a copy of the License at
 *
 * http://www.apache.org/licenses/LICENSE-2.0
 *
 * Unless required by applicable law or agreed to in writing, software
 * distributed under the License is distributed on an "AS IS" BASIS,
 * WITHOUT WARRANTIES OR CONDITIONS OF ANY KIND, either express or implied.
 * See the License for the specific language governing permissions and
 * limitations under the License.
 *
 * SPDX-License-Identifier: Apache-2.0
 */

#include <stdio.h>
#include <string.h>
#include <stdlib.h>
#include <errno.h>
#include <assert.h>
#include <signal.h>
#include <unistd.h>
#include <arpa/inet.h>
#include <net/if.h>
#include <sys/ioctl.h>
#include <sys/socket.h>
#include <sys/uio.h>
#include <sys/time.h>
#include <sys/un.h>
#include <unistd.h>
#include <pthread.h>
#include <cjson/cJSON.h>
#include "em_cli.h"

void em_cmd_exec_t::wait(struct timespec *time_to_wait)
{
    printf("Waiting\n");
    pthread_mutex_lock(&m_lock);
    //pthread_cond_timedwait(&m_cond, &m_lock, time_to_wait);
    pthread_cond_wait(&m_cond, &m_lock);
    printf("End Waiting\n");
}

void em_cmd_exec_t::release_wait()
{
    printf("Signaling\n");
    pthread_cond_signal(&m_cond);
    pthread_mutex_unlock(&m_lock);
}

int em_cmd_exec_t::load_params_file(const char *filename, char *buff)
{
    FILE *fp;
    char tmp[1024];
    int sz = 0;

    if ((fp = fopen(filename, "r")) == NULL) {
        printf("%s:%d: failed to open file at location:%s error:%d\n", __func__, __LINE__, filename, errno);
        return -1;
    } else {

        //clear the data from buffer
        strncpy(buff, "", 1);
        while (fgets(tmp, sizeof(tmp), fp) != NULL) {
            strncat(buff, tmp, strlen(tmp));
            sz += static_cast<int> (strlen(tmp));
        }

        fclose(fp);
    }

    return sz;
}   

int em_cmd_exec_t::execute(em_cmd_type_t type, em_service_type_t to_svc, unsigned char *in, unsigned int len)
{
    em_event_t ev;
    em_bus_event_t *bevt;
    em_subdoc_info_t    *info;
    ev.type = em_event_type_bus;
    bevt = &ev.u.bevt;
    bevt->type = em_cmd_t::cmd_2_bus_event_type(type);
    info = &bevt->u.subdoc;
    memcpy(info->buff, in, len);
    
	return send_cmd(to_svc, reinterpret_cast<unsigned char *> (&ev), sizeof(em_event_t));;
}

unsigned short em_cmd_exec_t::get_port_from_dst_service(em_service_type_t to_svc)
{
	unsigned short port = 0;

    switch (to_svc) {
        case em_service_type_ctrl:
			port = EM_CTRL_PORT;
            break;

        case em_service_type_agent:
			port = EM_AGENT_PORT;
            break;

        case em_service_type_cli:
			port = 0;
            break;

        default:
			port = 0;
            break;
    }

    return port;
}

char *em_cmd_exec_t::get_path_from_dst_service(em_service_type_t to_svc, em_long_string_t sock_path)
{
    switch (to_svc) {
        case em_service_type_ctrl:
            snprintf(sock_path, sizeof(em_long_string_t), "%s_%s", EM_PATH_PREFIX, EM_CTRL_PATH);
            break;

        case em_service_type_agent:
            snprintf(sock_path, sizeof(em_long_string_t), "%s_%s", EM_PATH_PREFIX, EM_AGENT_PATH);
            break;

        case em_service_type_cli:
            snprintf(sock_path, sizeof(em_long_string_t), "%s_%s", EM_PATH_PREFIX, EM_CLI_PATH);
            break;

        default:
            return NULL;
            break;
    }

    return sock_path;
}

void em_cmd_exec_t::close_listener_socket(int sock, em_service_type_t svc)
{
#ifdef LOCAL_CLI
	em_long_string_t path;

    if (get_path_from_dst_service(svc, path) == NULL) {
        printf("%s:%d: Could not find path from destination service: %d\n", svc);
        return;
    }


	unlink(path);
#endif
	close(sock);
}

int em_cmd_exec_t::get_listener_socket(em_service_type_t svc)
{
#ifdef LOCAL_CLI
	struct sockaddr_un addr;
	em_long_string_t path;
	int domain = AF_UNIX;
#else
	struct sockaddr_in addr;
	unsigned short port;
	int domain = AF_INET;
#endif
	int lsock;
	ssize_t ret;

#ifdef LOCAL_CLI
    if (get_path_from_dst_service(svc, path) == NULL) {
#else
    if ((port = get_port_from_dst_service(svc)) == 0) {
#endif
        printf("%s:%d: Could not find path from destination service: %d\n", svc);
        return -1;
    }

#ifdef LOCAL_CLI
	unlink(path);
#endif

    if ((lsock = socket(domain, SOCK_STREAM, 0)) < 0) {
        printf("%s:%d: error opening socket, err:%d\n", __func__, __LINE__, errno);
        return -1;
    }   
   
    memset(&addr, 0, sizeof(addr));
#ifdef LOCAL_CLI 
    addr.sun_family = AF_UNIX;
    snprintf(addr.sun_path, sizeof(addr.sun_path), "%s", path);
#else
	addr.sin_family = AF_INET; 
    addr.sin_addr.s_addr = htonl(INADDR_ANY); 
    addr.sin_port = htons(port);
#endif

    if ((ret = bind(lsock, reinterpret_cast<const struct sockaddr *> (&addr), sizeof(struct sockaddr_un))) == -1) {
        printf("%s:%d: bind error on socket: %d, err:%d\n", __func__, __LINE__, lsock, errno);
        return -1;
    }

	return lsock;
}

SSL *em_cmd_exec_t::get_ep_for_dst_svc(SSL_CTX *ctx, em_service_type_t svc)
{
	SSL *ssl;
#ifdef LOCAL_CLI
	struct sockaddr_un addr;
	em_long_string_t sock_path;
	int domain = AF_UNIX;
#else
	struct sockaddr_in addr;
	unsigned short port;
	int domain = AF_INET;
#endif
    int sock, ret;
	unsigned int sz = sizeof(em_event_t) + EM_MAX_EVENT_DATA_LEN;

    if ((sock = socket(domain, SOCK_STREAM, 0)) < 0) {
        printf("%s:%d: Could not create socket\n", __func__, __LINE__);
        return NULL;
    }

#ifdef LOCAL_CLI
    if (get_path_from_dst_service(svc, sock_path) == NULL) {
#else
    if ((port = get_port_from_dst_service(svc)) == 0) {
#endif
        printf("%s:%d: Could not find path from destination service: %d\n", svc);
		close(sock);
        return NULL;
    }

    memset(&addr, 0, sizeof(addr));
#ifdef LOCAL_CLI 
    addr.sun_family = AF_UNIX;
    snprintf(addr.sun_path, sizeof(addr.sun_path), "%s", sock_path);
#else
	memcpy(&addr, get_ep_addr(), sizeof(struct sockaddr_in));
    addr.sin_port = htons(port);
#endif
    
	if ((ret = connect(sock, (const struct sockaddr *) &addr, sizeof(addr))) != 0) {
        printf("%s:%d: Could not connect to dest\n", __func__, __LINE__);
		close(sock);
        return NULL;
    }

	setsockopt(sock, SOL_SOCKET, SO_SNDBUF, &sz, sizeof(sz)); // Send buffer EM_MAX_EVENT_DATA_LEN
    setsockopt(sock, SOL_SOCKET, SO_RCVBUF, &sz, sizeof(sz)); // Receive buffer EM_MAX_EVENT_DATA_LEN
	
	ssl = SSL_new(ctx);
	if (ssl == NULL) {
        printf("%s:%d: Could not create ssl\n", __func__, __LINE__);
		close(sock);
		return NULL;
	}
    SSL_set_fd(ssl, sock);

	if (SSL_connect(ssl) != 1) {
        printf("%s:%d: Could not connect to ssl\n", __func__, __LINE__);
    	SSL_free(ssl);
		close(sock);
		return NULL;
	}

	return ssl;
}

int em_cmd_exec_t::send_cmd(em_service_type_t to_svc, unsigned char *in, unsigned int in_len, char *out, unsigned int out_len)
{
	SSL *ssl;
#ifdef LOCAL_CLI
    struct sockaddr_un addr;
    em_long_string_t sock_path;
	int domain = AF_UNIX;
#else
	struct sockaddr_in addr;
	unsigned short port;
	int domain = AF_INET;
#endif
    int dsock;
    ssize_t ret;
    unsigned int sz = sizeof(em_event_t);

#ifdef LOCAL_CLI
    if (get_path_from_dst_service(to_svc, sock_path) == NULL) {
#else
    if ((port = get_port_from_dst_service(to_svc)) == 0) {
#endif
        printf("%s:%d: Could not find path from destination service: %d\n",__func__,__LINE__, to_svc);
        return -1;
    }
    
	if ((dsock = socket(domain, SOCK_STREAM, 0)) < 0) {
        snprintf(out, out_len, "%s:%d: error opening socket, err:%d\n", __func__, __LINE__, errno);
        return -1;
    }
    setsockopt(dsock, SOL_SOCKET, SO_SNDBUF, &sz, sizeof(sz)); // Send buffer 1K
    setsockopt(dsock, SOL_SOCKET, SO_RCVBUF, &sz, sizeof(sz)); // Receive buffer 1K

    memset(&addr, 0, sizeof(addr));
#ifdef LOCAL_CLI 
    addr.sun_family = AF_UNIX;
<<<<<<< HEAD
    snprintf(addr.sun_path, sizeof(addr.sun_path), "%s", sock_path);
#else
	addr.sin_family = AF_INET; 
	addr.sin_addr.s_addr = inet_addr("127.0.0.1");
    addr.sin_port = htons(port);
#endif

    //snprintf(addr.sun_path, sizeof(addr.sun_path), "%s", sock_path);
=======
    snprintf(addr.sun_path, sizeof(addr.sun_path), "%.*s", static_cast<int>(sizeof(addr.sun_path) - 1), sock_path);
>>>>>>> ff95f1d3
    if ((ret = connect(dsock, reinterpret_cast<const struct sockaddr *> (&addr), sizeof(struct sockaddr_un))) != 0) {
        snprintf(out, out_len, "%s:%d: connect error on socket, err:%d\n", __func__, __LINE__, errno);
        return -1;
    }

    ssl = SSL_new(m_ssl_ctx);
    SSL_set_fd(ssl, dsock);

    if ((ret = SSL_write(ssl, in, in_len)) <= 0) {
    	SSL_free(ssl);
        close(dsock);
        return -1;
    }

    if (out == NULL) {
    	SSL_free(ssl);
        close(dsock);
        return 0;
    }
    
	/* Receive result. */
    if ((ret = SSL_read(ssl, reinterpret_cast<unsigned char *> (out), out_len)) <= 0) {
        snprintf(out, out_len, "%s:%d: result read error on socket, err:%d\n", __func__, __LINE__, errno);
    	SSL_free(ssl);
        close(dsock);
        return -1;
    }
    	
	SSL_free(ssl);
    close(dsock);

    return 0;
}

void em_cmd_exec_t::deinit()
{
	SSL_CTX_free(m_ssl_ctx); 
}

int em_cmd_exec_t::init()
{
	const SSL_METHOD *method;

    pthread_cond_init(&m_cond, NULL);
    pthread_mutex_init(&m_lock, NULL);

	OpenSSL_add_all_algorithms();
    SSL_load_error_strings();
    
	method = TLSv1_2_server_method();
    if ((m_ssl_ctx = SSL_CTX_new(method)) == NULL) {
        printf("%s:%d: Failed to create SSL context\n", __func__, __LINE__);
		return -1;
    }
	
	SSL_CTX_set_cipher_list(m_ssl_ctx, "ALL:eNULL");

    if (SSL_CTX_load_verify_locations(m_ssl_ctx, EM_CERT_FILE, EM_KEY_FILE) != 1) {
		printf("%s:%d: Failed to verify certificate locations\n", __func__, __LINE__);
        SSL_CTX_free(m_ssl_ctx);
        return -1;
    }

    if (SSL_CTX_set_default_verify_paths(m_ssl_ctx) != 1) {
		printf("%s:%d: Failed to verify paths\n", __func__, __LINE__);
        SSL_CTX_free(m_ssl_ctx);
        return -1;
    }

    if (SSL_CTX_use_certificate_file(m_ssl_ctx, EM_CERT_FILE, SSL_FILETYPE_PEM) <= 0) {
        printf("%s:%d: Failed to use certificate file\n", __func__, __LINE__);
        SSL_CTX_free(m_ssl_ctx);
        return -1;
    }

    if (SSL_CTX_use_PrivateKey_file(m_ssl_ctx, EM_KEY_FILE, SSL_FILETYPE_PEM) <= 0) {
        printf("%s:%d: Failed to use private key file\n", __func__, __LINE__);
        SSL_CTX_free(m_ssl_ctx);
        return -1;
    }
	
	return 0;
}

em_cmd_exec_t::em_cmd_exec_t()
{

}

em_cmd_exec_t::~em_cmd_exec_t()
{

}<|MERGE_RESOLUTION|>--- conflicted
+++ resolved
@@ -304,7 +304,7 @@
     memset(&addr, 0, sizeof(addr));
 #ifdef LOCAL_CLI 
     addr.sun_family = AF_UNIX;
-<<<<<<< HEAD
+
     snprintf(addr.sun_path, sizeof(addr.sun_path), "%s", sock_path);
 #else
 	addr.sin_family = AF_INET; 
@@ -313,9 +313,7 @@
 #endif
 
     //snprintf(addr.sun_path, sizeof(addr.sun_path), "%s", sock_path);
-=======
-    snprintf(addr.sun_path, sizeof(addr.sun_path), "%.*s", static_cast<int>(sizeof(addr.sun_path) - 1), sock_path);
->>>>>>> ff95f1d3
+
     if ((ret = connect(dsock, reinterpret_cast<const struct sockaddr *> (&addr), sizeof(struct sockaddr_un))) != 0) {
         snprintf(out, out_len, "%s:%d: connect error on socket, err:%d\n", __func__, __LINE__, errno);
         return -1;
