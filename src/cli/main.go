package main

import (
	"fmt"
	"os"
<<<<<<< HEAD
=======
	"strings"
	"time"
	"unsafe"
	"strconv"
	"regexp"

	"github.com/charmbracelet/bubbles/list"
	"github.com/charmbracelet/bubbles/textinput"
>>>>>>> ff95f1d3
	tea "github.com/charmbracelet/bubbletea"
)

<<<<<<< HEAD
=======
var program *tea.Program

var (
	appStyle = lipgloss.NewStyle().Padding(1, 2)

	titleStyle = lipgloss.NewStyle().
			Foreground(lipgloss.Color("#606060")).
			Bold(true)

	menuBodyStyle = lipgloss.NewStyle().
			Background(lipgloss.Color("#ffffff"))

	canvasStyle = lipgloss.NewStyle().
			Background(lipgloss.Color("#ebebeb"))

	jsonStyle = lipgloss.NewStyle().
			Border(lipgloss.RoundedBorder()).
			Background(lipgloss.Color("#ffffff")).
			Foreground(lipgloss.Color("#ffffff"))

	listItemStyle = lipgloss.NewStyle().
			Foreground(lipgloss.Color("#aaaaaa"))

	activeItemStyle = listItemStyle.Copy().
			Foreground(lipgloss.Color("#606060")).
			Align(lipgloss.Center).
			Bold(true)

	buttonStyle = lipgloss.NewStyle().
			Foreground(lipgloss.Color("#ffffff")).
			Background(lipgloss.Color("#bfbfbf")).
			Padding(0, 1).
			MarginRight(3).
			Width(25).
			Align(lipgloss.Center).
			MarginBackground(lipgloss.Color("#ebebeb"))

	activeButtonStyle = buttonStyle.Copy().
				Background(lipgloss.Color("#606060")).
				Bold(true)

	styleDoc = lipgloss.NewStyle().Padding(1)
)

type item struct {
	title    string
	isActive bool
}

func (i item) Title() string {
	if i.isActive {
		return activeItemStyle.Render(i.title)
	}
	return listItemStyle.Render(i.title)
}

func (i item) Description() string { return "" }
func (i item) FilterValue() string { return i.title }

type EasyMeshCmd struct {
	Title                string
	LoadOrder            int
	GetCommand           string
	GetCommandEx         string
	SetCommand           string
	Help                 string
	AllowUnmodifiedApply bool
}

func CreateEasyMeshCommands() map[string]EasyMeshCmd {
	return map[string]EasyMeshCmd{
		NetworkTopologyCmd: {
			Title:                NetworkTopologyCmd,
			LoadOrder:            0,
			GetCommand:           "get_bss OneWifiMesh",
			GetCommandEx:         "",
			SetCommand:           "",
			Help:                 "",
			AllowUnmodifiedApply: false,
		},
		NetworkPolicyCmd: {
			Title:                NetworkPolicyCmd,
			LoadOrder:            1,
			GetCommand:           "get_policy OneWifiMesh",
			GetCommandEx:         "get_policy OneWifiMesh",
			SetCommand:           "set_policy OneWifiMesh",
			Help:                 "",
			AllowUnmodifiedApply: false,
		},
		NetworkSSIDListCmd: {
			Title:                NetworkSSIDListCmd,
			LoadOrder:            2,
			GetCommand:           "get_ssid OneWifiMesh",
			GetCommandEx:         "get_ssid OneWifiMesh",
			SetCommand:           "set_ssid OneWifiMesh",
			Help:                 "",
			AllowUnmodifiedApply: false,
		},
		RadioListCmd: {
			Title:                RadioListCmd,
			LoadOrder:            3,
			GetCommand:           "get_radio OneWifiMesh",
			GetCommandEx:         "",
			SetCommand:           "",
			Help:                 "",
			AllowUnmodifiedApply: false,
		},
		ChannelsListCmd: {
			Title:                ChannelsListCmd,
			LoadOrder:            4,
			GetCommand:           "get_channel OneWifiMesh",
			GetCommandEx:         "get_channel OneWifiMesh 1",
			SetCommand:           "set_channel OneWifiMesh",
			Help:                 "",
			AllowUnmodifiedApply: false,
		},
		MLDReconfigurationCmd: {
			Title:                MLDReconfigurationCmd,
			LoadOrder:            5,
			GetCommand:           "get_mld_config OneWifiMesh",
			GetCommandEx:         "",
			SetCommand:           "mld_reconfig OneWifiMesh",
			Help:                 "",
			AllowUnmodifiedApply: false,
		},
		NeighborsListCmd: {
			Title:                NeighborsListCmd,
			LoadOrder:            6,
			GetCommand:           "scan_result OneWifiMesh",
			GetCommandEx:         "get_channel OneWifiMesh 2",
			SetCommand:           "scan_channel OneWifiMesh",
			Help:                 "",
			AllowUnmodifiedApply: false,
		},
		ClientDevicesCmd: {
			Title:                ClientDevicesCmd,
			LoadOrder:            7,
			GetCommand:           "get_sta OneWifiMesh",
			GetCommandEx:         "",
			SetCommand:           "",
			Help:                 "",
			AllowUnmodifiedApply: false,
		},
		SteerDevicesCmd: {
			Title:                SteerDevicesCmd,
			LoadOrder:            8,
			GetCommand:           "get_sta OneWifiMesh",
			GetCommandEx:         "get_sta OneWifiMesh 1",
			SetCommand:           "steer_sta OneWifiMesh",
			Help:                 "",
			AllowUnmodifiedApply: false,
		},
		BackhaulOptimizeCmd: {
			Title:                BackhaulOptimizeCmd,
			LoadOrder:            9,
			GetCommand:           "get_sta OneWifiMesh",
			GetCommandEx:         "get_sta OneWifiMesh 1",
			SetCommand:           "steer_sta OneWifiMesh",
			Help:                 "",
			AllowUnmodifiedApply: false,
		},
		NetworkMetricsCmd: {
			Title:                NetworkMetricsCmd,
			LoadOrder:            10,
			GetCommand:           "",
			GetCommandEx:         "",
			SetCommand:           "",
			Help:                 "",
			AllowUnmodifiedApply: false,
		},
		DeviceOnboardingCmd: {
			Title:                DeviceOnboardingCmd,
			LoadOrder:            11,
			GetCommand:           "",
			GetCommandEx:         "",
			SetCommand:           "start_dpp",
			Help:                 "",
			AllowUnmodifiedApply: true,
		},
		WiFiEventsCmd: {
			Title:                WiFiEventsCmd,
			LoadOrder:            12,
			GetCommand:           "",
			GetCommandEx:         "",
			SetCommand:           "",
			Help:                 "",
			AllowUnmodifiedApply: false,
		},
		WiFiResetCmd: {
			Title:                WiFiResetCmd,
			LoadOrder:            13,
			GetCommand:           "get_network OneWifiMesh",
			GetCommandEx:         "",
			SetCommand:           "reset OneWifiMesh",
			Help:                 "",
			AllowUnmodifiedApply: true,
		},
		DebugCmd: {
			Title:                DebugCmd,
			LoadOrder:            14,
			GetCommand:           "dev_test OneWifiMesh 0",
			GetCommandEx:         "dev_test OneWifiMesh 1",
			SetCommand:           "set_dev_test OneWifiMesh",
			Help:                 "",
			AllowUnmodifiedApply: true,
		},
	}
}

type model struct {
	platform                     string
	list                         list.Model
	statusMessage                string
	currentOperatingInstructions string
	scrollContent                []string
	scrollIndex                  int
	activeButton                 int
	viewWidth                    int
	viewHeight                   int
	canvasWidth                  int
	canvasHeight                 int
	menuWidth                    int
	menuHeight                   int
	menuInstructionsHeight       int
	bottomSpace                  int
	rightSpace                   int
	tree                         etree.Model
	currentNetNode               *C.em_network_node_t
	displayedNetNode             *C.em_network_node_t
	quit                         chan bool
	ticker                       *time.Ticker
	timer                        *time.Timer
	dev_test_ticker	             *time.Ticker
	easyMeshCommands             map[string]EasyMeshCmd
	updateButtonClicked          bool
	dump                         *os.File
}

type refreshUIMsg struct {
	index int
}

type DebugTest struct {
	num_iteration              [5]int 
	test_type                  [5]int
	enabled                    [5]int
	num_of_iteration_completed [5]int
	current_iteration_inprogress [5]int
	test_status                [5]string
	configure_em               [5]int
	haul_type                  string
	freq_band                  int
	num_of_test                int
	index                      int
	num_of_em_test_enabled     int
	num_online_em              int
	num_failed_em              int
}
var debug_test DebugTest
var test_init = 0

func newModel(platform string) model {

	easyMeshCommands := CreateEasyMeshCommands()
	size := len(easyMeshCommands)

	items := make([]list.Item, size)

	for _, value := range easyMeshCommands {
		if value.LoadOrder >= size {
			continue
		}
		items[value.LoadOrder] = item{title: value.Title}
	}

	commandList := list.New(items, list.NewDefaultDelegate(), 0, 0)
	commandList.Title = "OneWifiMesh"
	commandList.Styles.Title = titleStyle
	commandList.SetShowStatusBar(false)
	commandList.SetShowPagination(false)
	commandList.SetShowHelp(false)

	// etree related
	w, h, err := term.GetSize(int(os.Stdout.Fd()))
	if err != nil {
		w = 80
		h = 50
	}
	top, right, bottom, left := styleDoc.GetPadding()
	w = w - left - right
	h = h - top - bottom

	nodes := make([]etree.Node, 1)

	nodes[0].Key = "OneWifiMesh"
	nodes[0].Type = etree.NodeTypeObject
	nodes[0].Children = nil

	dump, _ := os.OpenFile("messages.log", os.O_CREATE|os.O_TRUNC|os.O_WRONLY, 0o644)
	C.init_lib_dbg(C.CString("messages_lib.log"))

	return model{
		platform:               platform,
		scrollIndex:			0,
		menuWidth:              35,
		menuInstructionsHeight: 3,
		bottomSpace:            10,
		rightSpace:             3,
		list:                   commandList,
		statusMessage:          "",
		activeButton:           BTN_CANCEL,
		tree:                   etree.New(nodes, false, w, h, dump),
		dump:                   dump,
		easyMeshCommands:       easyMeshCommands,
		updateButtonClicked:    false,
	}
}

func (m model) Init() tea.Cmd {
	var params *C.em_cli_params_t
	params = (*C.em_cli_params_t)(C.malloc(C.sizeof_em_cli_params_t))
	params.user_data = unsafe.Pointer(&m)
	params.cb_func = nil
	params.cli_type = C.em_cli_type_go
	C.init(params)

	m.currentOperatingInstructions = "\n\n\t Press 'w' to scroll up, 's' to scroll down"

	m.timer = time.NewTimer(1 * time.Second)
	m.ticker = time.NewTicker(5 * time.Second)
	m.dev_test_ticker = time.NewTicker(5 * time.Second)
	m.quit = make(chan bool)

	m.list.Select(0)
	go m.timerHandler()

	return textinput.Blink
}

func (m model) nodestraverse_to_getdevconfig(netNode *C.em_network_node_t) {
		var str *C.char
		nodeType := C.get_node_type(netNode)
		if nodeType == C.em_network_node_data_type_array_obj {
				if int(netNode.num_children) > 0 {
						childNetNode := C.get_child_node_at_index(netNode, 0)
						childNodeType := C.get_node_type(childNetNode)
						if (childNodeType == C.em_network_node_data_type_string) || (childNodeType == C.em_network_node_data_type_number) ||
								(childNodeType == C.em_network_node_data_type_false) || (childNodeType == C.em_network_node_data_type_true) {
								var arrNodeType C.em_network_node_data_type_t
								str = C.get_node_array_value(netNode, &arrNodeType)
								if C.GoString(&netNode.key[0]) == "em" {
										temp := C.GoString(str)
										var em_temp = strings.Split(temp, ",")
										if em_temp[2] == " Test_Enabled:1" {
												debug_test.num_of_em_test_enabled = debug_test.num_of_em_test_enabled+1
										}
										if em_temp[3] == " Online] " {
												debug_test.num_online_em = debug_test.num_online_em + 1
										}
										if em_temp[3] == " Config-failed] " {
												debug_test.num_failed_em = debug_test.num_failed_em + 1
										}
								}
								C.free_node_value(str)
						} else {
								if C.GoString(&netNode.key[0]) == "dev_test" {
										debug_test.num_of_test = int(netNode.num_children)
										for i := 0; i < int(netNode.num_children); i++ {
												childNetNode := C.get_child_node_at_index(netNode, C.uint(i))
												 m.nodestraverse_to_getdevconfig(childNetNode)
										}
								}
						}
				}

		} else if (nodeType == C.em_network_node_data_type_string) || (nodeType == C.em_network_node_data_type_number) ||
				(nodeType == C.em_network_node_data_type_false) || (nodeType == C.em_network_node_data_type_true) {
				str = C.get_node_scalar_value(netNode)
				if C.GoString(&netNode.key[0]) == "Test_type" {
						if C.GoString(str) == "ssid_change" {
								debug_test.index = 0;
						} else if  C.GoString(str) == "channel_change" {
								debug_test.index = 1;
						}
				}
				if C.GoString(&netNode.key[0])	== "No_of_iteration" {
						debug_test.num_iteration[debug_test.index] = int(netNode.value_int)
				}
				if C.GoString(&netNode.key[0])	== "Test_enabled" {
						debug_test.enabled[debug_test.index] = int(netNode.value_int)
				}
				if C.GoString(&netNode.key[0]) == "Num_of_iteration_completed" {
						debug_test.num_of_iteration_completed[debug_test.index] = int(netNode.value_int)
				}
				if C.GoString(&netNode.key[0]) == "Current_iteration_inprogress" {
						debug_test.current_iteration_inprogress[debug_test.index] = int(netNode.value_int)
				}
				if C.GoString(&netNode.key[0]) == "Test_status" {
						debug_test.test_status[debug_test.index] = C.GoString(&netNode.value_str[0])
				}
				if C.GoString(&netNode.key[0]) == "Configure_active_em" {
						debug_test.configure_em[debug_test.index] = int(netNode.value_int)
				}
				if C.GoString(&netNode.key[0]) == "HaulType" {
						debug_test.haul_type = C.GoString(&netNode.value_str[0])
						//C.dump_lib_dbg(&netNode.value_str[0])
				}
				//C.dump_lib_dbg(str)
				C.free_node_value(str)
		} else {
				for i := 0; i < int(netNode.num_children); i++ {
						childNetNode := C.get_child_node_at_index(netNode, C.uint(i))
						m.nodestraverse_to_getdevconfig(childNetNode)
				}
		}
}

func (m model) nodetraverse_to_enable_test(netNode *C.em_network_node_t) {
		var str *C.char
		nodeType := C.get_node_type(netNode)
		if nodeType == C.em_network_node_data_type_array_obj {
				if int(netNode.num_children) > 0 {
						childNetNode := C.get_child_node_at_index(netNode, 0)
						childNodeType := C.get_node_type(childNetNode)
						if (childNodeType == C.em_network_node_data_type_string) || (childNodeType == C.em_network_node_data_type_number) ||
								(childNodeType == C.em_network_node_data_type_false) || (childNodeType == C.em_network_node_data_type_true) {
								var arrNodeType C.em_network_node_data_type_t
								str = C.get_node_array_value(netNode, &arrNodeType)
								C.free_node_value(str)
						} else {
								if C.GoString(&netNode.key[0]) == "dev_test" {
										debug_test.num_of_test = int(netNode.num_children)
										//fmt.Printf("debug_test\t %s - %d\n", C.GoString(&netNode.key[0]), debug_test.num_of_test )
										for i := 0; i < int(netNode.num_children); i++ {
												childNetNode := C.get_child_node_at_index(netNode, C.uint(i))
												 m.nodetraverse_to_enable_test(childNetNode)
										}
								}
						}
				}

		} else if (nodeType == C.em_network_node_data_type_string) || (nodeType == C.em_network_node_data_type_number) ||
				(nodeType == C.em_network_node_data_type_false) || (nodeType == C.em_network_node_data_type_true) {
				str = C.get_node_scalar_value(netNode)
				if C.GoString(&netNode.key[0]) == "Configure_active_em" {
						netNode.value_int = 1
				}
				//C.dump_lib_dbg(str)
				C.free_node_value(str)
		} else {
				for i := 0; i < int(netNode.num_children); i++ {
						childNetNode := C.get_child_node_at_index(netNode, C.uint(i))
						m.nodetraverse_to_enable_test(childNetNode)
				}
		}
}

func(m model) nodetraverse_to_update_dev_testconfigs(netNode *C.em_network_node_t) {
		var str *C.char
		nodeType := C.get_node_type(netNode)
		if nodeType == C.em_network_node_data_type_array_obj {
				if int(netNode.num_children) > 0 {
						childNetNode := C.get_child_node_at_index(netNode, 0)
						childNodeType := C.get_node_type(childNetNode)
						if (childNodeType == C.em_network_node_data_type_string) || (childNodeType == C.em_network_node_data_type_number) ||
								(childNodeType == C.em_network_node_data_type_false) || (childNodeType == C.em_network_node_data_type_true) {
								var arrNodeType C.em_network_node_data_type_t
								str = C.get_node_array_value(netNode, &arrNodeType)
								//C.dump_lib_dbg(str)
								C.free_node_value(str)
						} else {
								if C.GoString(&netNode.key[0]) == "dev_test" {
										debug_test.num_of_test = int(netNode.num_children)
										for i := 0; i < int(netNode.num_children); i++ {
												childNetNode := C.get_child_node_at_index(netNode, C.uint(i))
												 m.nodetraverse_to_update_dev_testconfigs(childNetNode)
										}
								}
						}
				}

		} else if (nodeType == C.em_network_node_data_type_string) || (nodeType == C.em_network_node_data_type_number) ||
				(nodeType == C.em_network_node_data_type_false) || (nodeType == C.em_network_node_data_type_true) {
				str = C.get_node_scalar_value(netNode)
				if C.GoString(&netNode.key[0]) == "Test_type" {
						if C.GoString(str) == "ssid_change" {
								debug_test.index = 0;
						} else if  C.GoString(str) == "channel_change" {
								debug_test.index = 1;
						}
				}
				if C.GoString(&netNode.key[0])	== "No_of_iteration" {
						netNode.value_int = C.uint(debug_test.num_iteration[debug_test.index])
				}
				if C.GoString(&netNode.key[0])	== "Test_enabled" {
						netNode.value_int = C.uint(debug_test.enabled[debug_test.index])
				}
				if C.GoString(&netNode.key[0]) == "Num_of_iteration_completed" {
						netNode.value_int = C.uint(debug_test.num_of_iteration_completed[debug_test.index])
				}
				if C.GoString(&netNode.key[0]) == "Current_iteration_inprogress" {
						netNode.value_int = C.uint(debug_test.current_iteration_inprogress[debug_test.index])
				}
				if C.GoString(&netNode.key[0]) == "Test_status" {
						var len = len(debug_test.test_status[debug_test.index])
						C.strncpy(&netNode.value_str[0], C.CString(debug_test.test_status[debug_test.index]), C.ulong(len))
						netNode.value_str[len] = C.char('\000')
				}
				if C.GoString(&netNode.key[0]) == "Configure_active_em" {
						netNode.value_int = 0;
				}
				//C.dump_lib_dbg(str)
				C.free_node_value(str)
		} else {
				for i := 0; i < int(netNode.num_children); i++ {
						childNetNode := C.get_child_node_at_index(netNode, C.uint(i))
						m.nodetraverse_to_update_dev_testconfigs(childNetNode)
				}
		}

}

var parent *C.em_network_node_t
func (m model) nodetraverse_to_update_ssidconfigs(netNode *C.em_network_node_t) {
		var str *C.char
		nodeType := C.get_node_type(netNode)
		if C.GoString(&netNode.key[0]) == "SSID" {
				parent = netNode
		}
		if nodeType == C.em_network_node_data_type_array_obj {
				if int(netNode.num_children) > 0 {
						childNetNode := C.get_child_node_at_index(netNode, 0)
						childNodeType := C.get_node_type(childNetNode)
						if (childNodeType == C.em_network_node_data_type_string) || (childNodeType == C.em_network_node_data_type_number) ||
								(childNodeType == C.em_network_node_data_type_false) || (childNodeType == C.em_network_node_data_type_true) {
								var arrNodeType C.em_network_node_data_type_t
								str = C.get_node_array_value(netNode, &arrNodeType)
						if C.GoString(&netNode.key[0]) == "HaulType" {
								haultype := strings.ReplaceAll(C.GoString(str), " ", "")
								if debug_test.haul_type == haultype {
								updateNetNode := parent
								reg, _ := regexp.Compile("[^a-zA-Z0-9]+")
								haultype := reg.ReplaceAllString(haultype, "")
								temp := haultype + strconv.Itoa(debug_test.current_iteration_inprogress[0] + 1) + string('\x00')
								var len = len(temp)
								C.strncpy(&updateNetNode.value_str[0], C.CString(temp), C.ulong(len))
								updateNetNode.value_str[len] = C.char('\000')
								//C.dump_lib_dbg(&updateNetNode.value_str[0]);
								}
						}
								//C.dump_lib_dbg(str)
								C.free_node_value(str)
						} else {
								for i := 0; i < int(netNode.num_children); i++ {
										childNetNode := C.get_child_node_at_index(netNode, C.uint(i))
										if C.GoString(&childNetNode.key[0]) == "SSID" {
												parent= netNode
										}
										m.nodetraverse_to_update_ssidconfigs(childNetNode)
								}
						}
				}
		} else if (nodeType == C.em_network_node_data_type_string) || (nodeType == C.em_network_node_data_type_number) ||
				(nodeType == C.em_network_node_data_type_false) || (nodeType == C.em_network_node_data_type_true) {
				str = C.get_node_scalar_value(netNode)
				C.free_node_value(str)
		} else {
				for i := 0; i < int(netNode.num_children); i++ {
						childNetNode := C.get_child_node_at_index(netNode, C.uint(i))
						if C.GoString(&netNode.key[0]) == "SSID" {
								parent = childNetNode
						}
						m.nodetraverse_to_update_ssidconfigs(childNetNode)
				}
		}
}

func (m model) dev_test_handler() {
		var currentNetNode *C.em_network_node_t
		var displayedNetNode *C.em_network_node_t
		var updateNetNode *C.em_network_node_t
		var update_ssidNode *C.em_network_node_t

		value := m.getEMCommand(DebugCmd)
		currentNetNode = C.exec(C.CString(value.GetCommand), C.strlen(C.CString(value.GetCommand)), nil)
		displayedNetNode = C.clone_network_tree_for_display(currentNetNode, nil, 0xffff, false)
		debug_test.num_of_em_test_enabled = 0
		debug_test.num_online_em = 0
		debug_test.num_failed_em = 0
		m.nodestraverse_to_getdevconfig(displayedNetNode)
		//str := C.get_network_tree_string(displayedNetNode)
		//C.dump_lib_dbg(str)
		C.free_network_tree(currentNetNode)
		for i := 0; i < int(debug_test.num_of_test); i++ {
				//fmt.Printf("no of test=%d status=%d comp=%d inpr=%d sta=@%s@ failed=%d", debug_test.num_iteration[i], debug_test.enabled[i], debug_test.num_of_iteration_completed[i], debug_test.current_iteration_inprogress[i], debug_test.test_status[i], debug_test.num_failed_em)
				if ((debug_test.enabled[i] == 1) && ( test_init == 0)) {
						if debug_test.test_status[i] != "In-Progress" {
								updateNetNode = C.exec(C.CString(value.GetCommandEx), C.strlen(C.CString(value.GetCommandEx)), nil)
								displayedNetNode = C.clone_network_tree_for_display(updateNetNode, nil, 0xffff, false)
								m.nodetraverse_to_enable_test(displayedNetNode)
								C.exec(C.CString(value.SetCommand), C.strlen(C.CString(value.SetCommand)), displayedNetNode)
								return
						} else if debug_test.test_status[i] == "In-Progress"{
								if ((debug_test.num_failed_em > 0) || (debug_test.num_of_em_test_enabled == 0)){
								
										//Test Failed - Disable the test enable, set Status to fail and set current iteration to zero /no em is in configured state
										debug_test.enabled[i] = 0
										debug_test.test_status[i] = "Failed"
										debug_test.current_iteration_inprogress[i] = 0;
								} else if debug_test.num_of_iteration_completed[i] == debug_test.num_iteration[i] {

										//Test Complete
										debug_test.enabled[i] = 0
										debug_test.test_status[i] = "Complete"
								} else if (debug_test.num_online_em == debug_test.num_of_em_test_enabled) && (debug_test.num_online_em > 0) && (debug_test.current_iteration_inprogress[i] > 0) && (debug_test.enabled[i] == 1) {

										//EM configured for all the EM - Update current iteration complete
										debug_test.num_of_iteration_completed[i] = debug_test.num_of_iteration_completed[i] + 1
								}
								if (debug_test.current_iteration_inprogress[i] == debug_test.num_of_iteration_completed[i]) && (debug_test.enabled[i] == 1) && (debug_test.num_of_iteration_completed[i] != debug_test.num_iteration[i]) {

										// Test Complete - Start next iteration of set SSID
										value := m.getEMCommand(NetworkSSIDListCmd)
										updateNetNode = C.exec(C.CString(value.GetCommandEx), C.strlen(C.CString(value.GetCommandEx)), nil)
										update_ssidNode = C.clone_network_tree_for_display(updateNetNode, nil, 0xffff, false)
										m.nodetraverse_to_update_ssidconfigs(update_ssidNode)
										//str := C.get_network_tree_string(update_ssidNode)
										//C.dump_lib_dbg(str)
										//C.free(str)
										C.exec(C.CString(value.SetCommand), C.strlen(C.CString(value.SetCommand)), update_ssidNode)
										debug_test.current_iteration_inprogress[i] = debug_test.current_iteration_inprogress[i] + 1
										test_init = 3
								}
								value := m.getEMCommand(DebugCmd)
								currentNetNode = C.exec(C.CString(value.GetCommand), C.strlen(C.CString(value.GetCommand)), nil)
								displayedNetNode = C.clone_network_tree_for_display(currentNetNode, nil, 0xffff, false)
								//fmt.Printf("no of test=%d status=%d comp=%d inpr=%d sta=%s", debug_test.num_iteration[i], debug_test.enabled[i], debug_test.num_of_iteration_completed[i], debug_test.current_iteration_inprogress[i], debug_test.test_status[i])
								//fmt.Printf("Onile=%d failed=%d", debug_test.num_online_em, debug_test.num_failed_em);
								m.nodetraverse_to_update_dev_testconfigs(displayedNetNode)
								C.exec(C.CString(value.SetCommand), C.strlen(C.CString(value.SetCommand)), displayedNetNode)
						}
						break;
				}
		}
		if test_init > 0 {
			test_init--
		}
}



func (m *model) timerHandler() {
	for {
		select {
		case <-m.timer.C:
			if listItem, ok := m.list.Items()[0].(item); ok {
				spew.Fdump(m.dump, listItem.title)
				m.execSelectedCommand(listItem.title, GET)
			}

		case <-m.ticker.C:
			if program != nil {
				program.Send(refreshUIMsg{index: m.list.Index()})
			}

		case <-m.dev_test_ticker.C:
			if program != nil {
				program.Send(DebugTest{})
			}

		case <-m.quit:
			m.ticker.Stop()
			return
		}
	}
}

func (m model) treeToNodes(treeNode *etree.Node) *C.em_network_node_t {
	netNode := (*C.em_network_node_t)(C.malloc(C.sizeof_em_network_node_t))
	C.memset(unsafe.Pointer(netNode), 0, C.sizeof_em_network_node_t)
	C.strncpy((*C.char)(&netNode.key[0]), C.CString(treeNode.Key), C.ulong(len(treeNode.Key)))

	C.set_node_type(netNode, C.int(treeNode.Type))

	value := treeNode.Value.Value()
	if value == "" {
		value = treeNode.Value.Placeholder
	}

	if treeNode.Type == etree.NodeTypeArrayStr || treeNode.Type == etree.NodeTypeArrayNum {
		C.set_node_array_value(netNode, C.CString(value))
	} else {
		C.set_node_scalar_value(netNode, C.CString(value))
	}

	if treeNode.Children != nil {
		for i := 0; i < len(treeNode.Children); i++ {
			netNode.child[i] = m.treeToNodes(&treeNode.Children[i])
		}

		netNode.num_children = C.uint(len(treeNode.Children))
	}

	return netNode
}

func (m model) nodesToTree(netNode *C.em_network_node_t, treeNode *etree.Node) {
	var str *C.char

	//treeNode.Value = C.GoString(&netNode.key[0]) + "." + fmt.Sprintf("%d", uint(netNode.display_info.node_ctr)) + "." + fmt.Sprintf("%d", uint(netNode.display_info.orig_node_ctr))
	treeNode.Key = C.GoString(&netNode.key[0])
	nodeType := C.get_node_type(netNode)
	//fmt.Printf("new %s \n",C.GoString(&netNode.key[0]))
	if nodeType == C.em_network_node_data_type_array_obj {
		if int(netNode.num_children) > 0 {
			childNetNode := C.get_child_node_at_index(netNode, 0)
			childNodeType := C.get_node_type(childNetNode)
			if (childNodeType == C.em_network_node_data_type_string) || (childNodeType == C.em_network_node_data_type_number) ||
				(childNodeType == C.em_network_node_data_type_false) || (childNodeType == C.em_network_node_data_type_true) {
				var arrNodeType C.em_network_node_data_type_t
				str = C.get_node_array_value(netNode, &arrNodeType)
				treeNode.Value = textinput.New()
				treeNode.Value.Placeholder = C.GoString(str)
				treeNode.Type = int(arrNodeType)
				C.free_node_value(str)
			} else {
				treeNode.Children = make([]etree.Node, uint(netNode.num_children))
				treeNode.Type = int(C.em_network_node_data_type_array_obj)
				if netNode.display_info.collapsed {
					treeNode.Collapsed = true
				}
				for i := 0; i < int(netNode.num_children); i++ {
					childNetNode := C.get_child_node_at_index(netNode, C.uint(i))
					m.nodesToTree(childNetNode, &treeNode.Children[i])
				}
			}
		} else {
			treeNode.Type = int(C.em_network_node_data_type_array_obj)
			treeNode.Value.Placeholder = "[]"
		}

	} else if (nodeType == C.em_network_node_data_type_string) || (nodeType == C.em_network_node_data_type_number) ||
		(nodeType == C.em_network_node_data_type_false) || (nodeType == C.em_network_node_data_type_true) {
		str = C.get_node_scalar_value(netNode)
		treeNode.Type = int(nodeType)
		treeNode.Value = textinput.New()
		treeNode.Value.Placeholder = C.GoString(str)
		C.free_node_value(str)
	} else {
		treeNode.Children = make([]etree.Node, uint(netNode.num_children))
		treeNode.Type = int(nodeType)
		if netNode.display_info.collapsed {
			treeNode.Collapsed = true
		}
		for i := 0; i < int(netNode.num_children); i++ {
			childNetNode := C.get_child_node_at_index(netNode, C.uint(i))
			m.nodesToTree(childNetNode, &treeNode.Children[i])
		}
	}
}

func (m *model) getEMCommand(cmdStr string) *EasyMeshCmd {
	for _, value := range m.easyMeshCommands {
		if cmdStr == value.Title {
			return &value
		}
	}
	return nil
}

func (m *model) execSelectedCommand(cmdStr string, cmdType int) {

	value := m.getEMCommand(cmdStr)
	switch cmdType {
	case GET:
		if value.Title == DeviceOnboardingCmd {
			nodes, err := readJSONFile("/tmp/DPPURI.json")
			if err != nil {
				// fallback
				spew.Fprintf(m.dump, "Error reading /tmp/DPPURI.json, trying current working directory: %v\n", err)
				nodes, err = readJSONFile("DPPURI.json")
				if err != nil {
					spew.Fprintf(m.dump, "Error reading fallback DPPURI.json: %v\n", err)
					return
				}
			}
			m.tree.SetNodes(nodes)
			return
		}
		if value.GetCommand == "" {
			m.tree.SetNodes([]etree.Node{})
			return
		}
		m.currentNetNode = C.exec(C.CString(value.GetCommand), C.strlen(C.CString(value.GetCommand)), nil)
		if m.currentNetNode == nil {
			return
		}
		treeNode := make([]etree.Node, 1)
		m.displayedNetNode = C.clone_network_tree_for_display(m.currentNetNode, nil, 0xffff, false)
		m.nodesToTree(m.displayedNetNode, &treeNode[0])
		m.tree.SetNodes(treeNode)
		//str := C.get_network_tree_string(m.displayedNetNode)
		//C.dump_lib_dbg(str)

	case GETX:
		if value.GetCommandEx != "" {
			m.currentNetNode = C.exec(C.CString(value.GetCommandEx), C.strlen(C.CString(value.GetCommandEx)), nil)
			spew.Fdump(m.dump, value.GetCommandEx)
			treeNode := make([]etree.Node, 1)
			m.displayedNetNode = C.clone_network_tree_for_display(m.currentNetNode, nil, 0xffff, false)
			m.nodesToTree(m.displayedNetNode, &treeNode[0])
			m.tree.SetNodes(treeNode)
		} else {
			switch value.Title {
			case WiFiResetCmd:
				m.currentNetNode = C.get_reset_tree(C.CString(m.platform))
				treeNode := make([]etree.Node, 1)
				m.displayedNetNode = C.clone_network_tree_for_display(m.currentNetNode, nil, 0xffff, false)
				m.nodesToTree(m.displayedNetNode, &treeNode[0])
				m.tree.SetNodes(treeNode)

			default:
			}
		}

	case SET:
		if value.SetCommand == "" {
			return
		}
		if value.Title == DeviceOnboardingCmd {
			// Write current nodes to a JSON file (could be modified or unmodified)
			if err := writeJSONFile(m.tree.Nodes(), "DPPURI_sendable.json"); err != nil {
				spew.Fprintf(m.dump, "Error writing JSON: %v\n", err)
				return
			}
			spew.Fdump(m.dump, "Sending DPPURI JSON file")
			// Network nodes not needed for DPPURI
			C.exec(C.CString(value.SetCommand), C.strlen(C.CString(value.SetCommand)), nil)
			return
		}

		root := m.tree.Nodes()
		C.exec(C.CString(value.SetCommand), C.strlen(C.CString(value.SetCommand)), m.treeToNodes(&root[0]))
	}

}

func (m model) Update(msg tea.Msg) (tea.Model, tea.Cmd) {
	var cmds []tea.Cmd
	var cmd tea.Cmd

	switch msg := msg.(type) {
	case tea.WindowSizeMsg:
		m.menuHeight = msg.Height - m.bottomSpace - m.menuInstructionsHeight
		m.canvasWidth = msg.Width - m.menuWidth - m.rightSpace
		m.canvasHeight = msg.Height - m.bottomSpace

	case tea.KeyMsg:
		switch msg.String() {
		case "tab":
			curr_em_cmd := m.getEMCommand(m.list.SelectedItem().(item).title)
			if m.updateButtonClicked == true || curr_em_cmd.AllowUnmodifiedApply {
				m.activeButton = (m.activeButton + 1) % BTN_MAX
			} else {
				if m.activeButton == BTN_UPDATE {
					m.activeButton = BTN_CANCEL
				} else {
					m.activeButton = BTN_UPDATE
				}
			}

		case "j", "k":
			m.currentOperatingInstructions = "\n\n\t Press 'w' to scroll up, 's' to scroll down"

			if m.updateButtonClicked == false {
				newListModel, cmd := m.list.Update(msg)
				m.list = newListModel
				for i := range m.list.Items() {
					if listItem, ok := m.list.Items()[i].(item); ok {
						listItem.isActive = i == m.list.Index()
						m.list.SetItem(i, listItem)
					}
				}
				cmds = append(cmds, cmd)

				if selectedItem, ok := m.list.SelectedItem().(item); ok {
					m.execSelectedCommand(selectedItem.title, GET)
				}

			}

		case "down":
			if m.scrollIndex < m.tree.Cursor() {
				m.scrollIndex++
			}

		case "up":
			if m.scrollIndex > 0 {
				m.scrollIndex--
			}

		case "enter":
			if m.activeButton == BTN_UPDATE {
				m.currentOperatingInstructions = "\n\n\t Editor Mode: Press 'Apply' to apply settings, 'Cancel' to leave"
				if selectedItem, ok := m.list.SelectedItem().(item); ok {
					m.updateButtonClicked = true
					m.execSelectedCommand(selectedItem.title, GETX)
				}
				m.tree.SetEditable(true)
			} else if m.activeButton == BTN_APPLY {
				m.tree.SetEditable(false)
				m.updateButtonClicked = false
				m.currentOperatingInstructions = "\n\n\t Press 'w' to scroll up, 's' to scroll down"
				if selectedItem, ok := m.list.SelectedItem().(item); ok {
					m.execSelectedCommand(selectedItem.title, SET)
				}
			} else if m.activeButton == BTN_CANCEL {
				m.tree.SetEditable(false)
				m.updateButtonClicked = false
				m.currentOperatingInstructions = "\n\n\t Press 'w' to scroll up, 's' to scroll down"
			}

		case "c":
			netNode := C.get_node_from_node_ctr(m.displayedNetNode, C.uint(m.tree.Cursor()))
			if netNode == nil {
				break
			}
			if uint(C.can_collapse_node(netNode)) == 1 {

				tmp := m.displayedNetNode
				m.displayedNetNode = C.clone_network_tree_for_display(m.currentNetNode, m.displayedNetNode, C.uint(m.tree.Cursor()), true)
				defer C.free_network_tree(tmp)
				//str := C.get_network_tree_string(m.displayedNetNode)
				//spew.Fdump(m.dump, "Collapse", m.tree.Cursor())
				//C.dump_lib_dbg(str)

				treeNode := make([]etree.Node, 1)
				m.nodesToTree(m.displayedNetNode, &treeNode[0])
				m.tree.SetNodes(treeNode)
			}

		case "e":
			netNode := C.get_node_from_node_ctr(m.displayedNetNode, C.uint(m.tree.Cursor()))
			if netNode == nil {
				break
			}
			if (uint(C.can_expand_node(netNode))) == 1 {

				tmp := m.displayedNetNode
				m.displayedNetNode = C.clone_network_tree_for_display(m.currentNetNode, m.displayedNetNode, C.uint(m.tree.Cursor()), false)
				defer C.free_network_tree(tmp)

				//str := C.get_network_tree_string(m.displayedNetNode)
				//spew.Fdump(m.dump, "Expand", m.tree.Cursor())
				//C.dump_lib_dbg(str)

				treeNode := make([]etree.Node, 1)
				m.nodesToTree(m.displayedNetNode, &treeNode[0])
				m.tree.SetNodes(treeNode)
			}

		case "q":
			newListModel, cmd := m.list.Update(msg)
			m.list = newListModel
			for i := range m.list.Items() {
				if listItem, ok := m.list.Items()[i].(item); ok {
					listItem.isActive = i == m.list.Index()
					m.list.SetItem(i, listItem)
				}
			}
			cmds = append(cmds, cmd)
		}

	case refreshUIMsg:
		spew.Fdump(m.dump, "Refresh Data!", m.updateButtonClicked)
		if m.updateButtonClicked == false {
			newListModel, cmd := m.list.Update(msg)
			m.list = newListModel
			cmds = append(cmds, cmd)
			if selectedItem, ok := m.list.SelectedItem().(item); ok {
				value := m.getEMCommand(selectedItem.title)
				if value.Title != DebugCmd {
					m.execSelectedCommand(selectedItem.title, GET)
				}
			}
		}

	case DebugTest:
		newListModel, cmd := m.list.Update(msg)
		m.list = newListModel
		cmds = append(cmds, cmd)
		if selectedItem, ok := m.list.SelectedItem().(item); ok {
			value := m.getEMCommand(selectedItem.title)
			if value.Title == DebugCmd {
				if m.activeButton != BTN_UPDATE {
					m.execSelectedCommand(selectedItem.title, GET)
				}
				m.dev_test_handler();
			}
		}
	}

	m.tree, cmd = m.tree.Update(msg)
	cmds = append(cmds, cmd)

	return m, tea.Batch(cmds...)
}

func (m model) View() string {
	m.list.SetSize(m.menuWidth, m.menuHeight)
	menuView := m.list.View()

	instructions := lipgloss.NewStyle().
		Foreground(lipgloss.Color("#606060")).
		Background(lipgloss.Color("#FFFFFF")).
		Padding(1, 2).
		Render("↑/k up ● ↓/j down ● q quit")

	menuViewWithInstructions := lipgloss.JoinVertical(lipgloss.Left, menuView, instructions)

	m.viewWidth = m.canvasWidth - 10

	if m.canvasHeight > 10 {
		m.viewHeight = m.canvasHeight - 10
	} else {
		m.viewHeight = m.canvasHeight
	}

	m.tree.SetSize(m.viewWidth, m.viewHeight)

	m.scrollContent = splitIntoLines(m.tree.TreeView())

	var statusView string

	start := 0

	if m.scrollIndex > m.viewHeight {
		start = m.scrollIndex - m.viewHeight
	}

	end := len(m.scrollContent) - 1
	if end > start + m.viewHeight {
		end = start + m.viewHeight
	}

	//spew.Fprintf(m.dump, "Scroll Index: %d View Height: %d start: %d end: %d\n", m.scrollIndex, m.viewHeight, start, end)

	styledContent := jsonStyle.Width(m.viewWidth).Height(m.viewHeight).Render(strings.Join(m.scrollContent[start:end], "\n"))
	statusView = styledContent + m.currentOperatingInstructions

	updateButton := buttonStyle.Render("Update")
	applyButton := buttonStyle.Render("Apply")
	cancelButton := buttonStyle.Render("Cancel")

	switch m.activeButton {
	case BTN_UPDATE:
		updateButton = activeButtonStyle.Render("Update")

	case BTN_APPLY:
		applyButton = activeButtonStyle.Render("Apply")

	case BTN_CANCEL:
		cancelButton = activeButtonStyle.Render("Cancel")
	}

	buttons := lipgloss.JoinHorizontal(lipgloss.Center, updateButton, applyButton, cancelButton)
	centeredButtons := lipgloss.NewStyle().Width(100).Align(lipgloss.Center).Render(buttons)
	statusView = statusView + "\n\n" + centeredButtons

	combinedView := lipgloss.JoinHorizontal(
		lipgloss.Top,
		menuBodyStyle.Width(m.menuWidth).Height(m.menuHeight).Render(menuViewWithInstructions),
		canvasStyle.Width(m.canvasWidth).Height(m.canvasHeight).Render(statusView),
	)

	commonBorderStyle := lipgloss.NewStyle().
		Border(lipgloss.RoundedBorder()).
		BorderForeground(lipgloss.Color("#080563")).
		Padding(0).
		Bold(true)

	return commonBorderStyle.Render(combinedView)
}

>>>>>>> ff95f1d3
func main() {
    program = tea.NewProgram(newMeshViewsMgr(os.Args[0]), tea.WithAltScreen())

<<<<<<< HEAD
    if _, err := program.Run(); err != nil {
        fmt.Println("Error running program:", err)
        os.Exit(1)
    }
=======
	if _, err := program.Run(); err != nil {
		fmt.Println("Error running program:", err)
		os.Exit(1)
	}

>>>>>>> ff95f1d3
}<|MERGE_RESOLUTION|>--- conflicted
+++ resolved
@@ -3,8 +3,7 @@
 import (
 	"fmt"
 	"os"
-<<<<<<< HEAD
-=======
+
 	"strings"
 	"time"
 	"unsafe"
@@ -13,12 +12,9 @@
 
 	"github.com/charmbracelet/bubbles/list"
 	"github.com/charmbracelet/bubbles/textinput"
->>>>>>> ff95f1d3
 	tea "github.com/charmbracelet/bubbletea"
 )
 
-<<<<<<< HEAD
-=======
 var program *tea.Program
 
 var (
@@ -1103,20 +1099,12 @@
 	return commonBorderStyle.Render(combinedView)
 }
 
->>>>>>> ff95f1d3
 func main() {
     program = tea.NewProgram(newMeshViewsMgr(os.Args[0]), tea.WithAltScreen())
 
-<<<<<<< HEAD
-    if _, err := program.Run(); err != nil {
-        fmt.Println("Error running program:", err)
-        os.Exit(1)
-    }
-=======
 	if _, err := program.Run(); err != nil {
 		fmt.Println("Error running program:", err)
 		os.Exit(1)
 	}
 
->>>>>>> ff95f1d3
 }