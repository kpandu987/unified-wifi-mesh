--- conflicted
+++ resolved
@@ -147,7 +147,7 @@
 	bool found_result = false;
 	unsigned int i;
 	char *net_id = m_cmd.m_param.u.args.args[1], *formatted;
-<<<<<<< HEAD
+
             
     for (i = 0; i < node->num_children; i++) {
         if (strncmp(node->child[i]->key, "Result", strlen("Result")) == 0) {
@@ -191,48 +191,7 @@
 	cJSON_Delete(obj);
 
     em_net_node_t::free_network_tree(new_node);
-=======
-
-	for (i = 0; i < node->num_children; i++) {
-		child = node->child[i];
-		if (strncmp(child->key, "Result", strlen("Result")) == 0) {
-			found_result = true;
-			break;
-		}
-	}
-
-	if (found_result == false) {
-		printf("%s:%d: Could not find child with Result\n", __func__, __LINE__);
-		return -1;
-	}
-
-	snprintf(child->key, sizeof(em_long_string_t), "wfa-dataelements:%s", header);
-
-	tmp = (em_network_node_t *)malloc(sizeof(em_network_node_t));
-	memset(tmp, 0, sizeof(em_network_node_t));
-	strncpy(tmp->key, "ID", strlen("ID") + 1);
-	tmp->type = em_network_node_data_type_string;
-	strncpy(tmp->value_str, net_id, strlen(net_id) + 1);
-	child->child[child->num_children] = tmp;
-	child->num_children++;
-
-
-	curr_node = (em_network_node_t *)malloc(sizeof(em_network_node_t));
-	memset(curr_node, 0, sizeof(em_network_node_t));
-	curr_node->type = node->type;
-	curr_node->child[curr_node->num_children] = child;
-	curr_node->num_children++;
-
-	free(node);
-
-	new_node = m_cli.m_editor_cb(curr_node, get_cli()->m_user_data);
-	obj = (cJSON *)get_cli()->network_tree_to_json(new_node);
-	formatted = cJSON_Print((cJSON *)get_cli()->network_tree_to_json(new_node));
-	strncpy(buff, formatted, strlen(formatted) + 1);
-	cJSON_Delete(obj);
-
-	get_cli()->free_network_tree(new_node);
->>>>>>> 00b868ab
+
 
 	return strlen(formatted) + 1;
 }
