--- conflicted
+++ resolved
@@ -276,7 +276,7 @@
     fclose(fp);
 }
 
-<<<<<<< HEAD
+
 
 bool em_cli_t::is_remote_addr_valid()
 {
@@ -284,9 +284,6 @@
 }
 
 int em_cli_t::set_remote_addr(unsigned int ip, unsigned int port, bool valid)
-=======
-int em_cli_t::init(em_cli_params_t	*params)
->>>>>>> ff95f1d3
 {
 	m_params.user_data.addr.sin_family = AF_INET;
 	m_params.user_data.addr.sin_addr.s_addr = ip;
