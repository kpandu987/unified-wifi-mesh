--- conflicted
+++ resolved
@@ -50,26 +50,9 @@
 
     m_cmd.reset();
 
-<<<<<<< HEAD
+
 	if ((lsock = get_listener_socket(em_service_type_ctrl)) < 0) {
 		printf("%s:%d: listener socket get failed, service:%d\n", __func__, __LINE__, get_svc());
-=======
-    unlink(get_path());
-
-    printf("%s:%d: Controller communication path: %s\n", __func__, __LINE__, get_path());
-
-    if ((lsock = socket(AF_UNIX, SOCK_STREAM, 0)) < 0) {
-        printf("%s:%d: error opening socket, err:%d\n", __func__, __LINE__, errno);
-        return -1;
-    }
-
-    memset(&addr, 0, sizeof(addr));
-    addr.sun_family = AF_UNIX;
-    snprintf(addr.sun_path, sizeof(addr.sun_path), "%.*s", static_cast<int>(sizeof(addr.sun_path) - 1), get_path());
-
-    if ((ret = bind(lsock, reinterpret_cast<const struct sockaddr *> (&addr), sizeof(struct sockaddr_un))) == -1) {
-        printf("%s:%d: bind error on socket: %d, err:%d\n", __func__, __LINE__, lsock, errno);
->>>>>>> ff95f1d3
         return -1;
 	}
 
