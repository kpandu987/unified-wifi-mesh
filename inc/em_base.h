--- conflicted
+++ resolved
@@ -57,12 +57,8 @@
 #define MAX_EM_BUFF_SZ  1024
 #define EM_MAX_FRAME_BODY_LEN	512
 #define MAX_VENDOR_INFO 5
-<<<<<<< HEAD
-#define	EM_MAX_BEACON_REPORTS	16
-=======
 #define EM_MAX_BEACON_MEASUREMENT_LEN	30
 
->>>>>>> e05f740c
 #define EM_TEST_IO_PERM 0666
 #define EM_IO_BUFF_SZ   4096
 #define EM_LONG_IO_BUFF_SZ   4096*4
@@ -2159,13 +2155,8 @@
     unsigned char	frame_body[EM_MAX_FRAME_BODY_LEN];
     unsigned int    num_vendor_infos;
     bool            multi_band_cap;
-<<<<<<< HEAD
-	unsigned int 	num_beacon_reports;
-	wifi_BeaconReport_t	beacon_report[EM_MAX_BEACON_REPORTS];
-=======
     unsigned int    num_beacon_meas_report;
     em_beacon_measurement_t beacon_report[EM_MAX_BEACON_MEASUREMENT_LEN];
->>>>>>> e05f740c
 
     em_long_string_t    cap;
     em_long_string_t    ht_cap;
