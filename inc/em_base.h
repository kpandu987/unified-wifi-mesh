/**
 * Copyright 2023 Comcast Cable Communications Management, LLC
 *
 * Licensed under the Apache License, Version 2.0 (the "License");
 * you may not use this file except in compliance with the License.
 * You may obtain a copy of the License at
 *
 * http://www.apache.org/licenses/LICENSE-2.0
 *
 * Unless required by applicable law or agreed to in writing, software
 * distributed under the License is distributed on an "AS IS" BASIS,
 * WITHOUT WARRANTIES OR CONDITIONS OF ANY KIND, either express or implied.
 * See the License for the specific language governing permissions and
 * limitations under the License.
 *
 * SPDX-License-Identifier: Apache-2.0
 */

#ifndef EM_BASE_H
#define EM_BASE_H

#include "wifi_webconfig.h"
#include <openssl/evp.h>
#include <uuid/uuid.h>
#include "ec_base.h"

#define EM_MAX_NETWORKS	5
#define EM_MAX_NET_SSIDS 4
#define EM_MAX_DEVICES 16
#define ETH_P_1905      0x893a
#define MAX_INTF_NAME_SZ    16
#define EM_MAC_STR_LEN  17
#define EM_MAX_COLS     32

#define EM_PROTO_TOUT   1
#define EM_MGR_TOUT     1
#define EM_METRICS_REQ_MULT 5
#define EM_2_TOUT_MULT 	2
#define EM_5_TOUT_MULT 	5
#define EM_CTRL_CAP_SZ  8
#define MIN_MAC_LEN 12
#define MAX_EM_BUFF_SZ  1024
#define EM_MAX_FRAME_BODY_LEN	512
#define MAX_VENDOR_INFO 5

#define EM_TEST_IO_PERM 0666
#define EM_IO_BUFF_SZ   4096

#define EM_MAX_OP_CLASS    48
#define EM_MAX_POLICIES	16	
#define EM_MAX_CHANNEL_PER_OP_CLASS  59
#define EM_MAX_SERVICE          8
#define EM_MAX_BSS_PER_RADIO           16
#define EM_MAX_RADIO_PER_AGENT         4
#define EM_MAX_TRAFFIC_SEP_SSID        8
#define EM_MAX_FREQ_RECORDS_PER_RADIO  8
#define EM_MAX_CHANNELS   30
#define MAP_INVENTORY_ITEM_LEN  64
#define MAX_MCS  6
#define MAP_AP_ROLE_MAX 2
#define MAX_MCS_NSS 6
#define EM_MAX_CAC_METHODS 4
#define EM_MAX_STA_PER_BSS         128
#define EM_MAX_STA_PER_STEER_POLICY        16 
#define EM_MAX_STA_PER_AGENT       (EM_MAX_RADIO_PER_AGENT * EM_MAX_STA_PER_BSS)

//#define   EM_SUBDOC_BUFF_SZ   4096*100
#define EM_BUFF_SZ_MUL  20
#define EM_SUBDOC_BUFF_SZ   EM_IO_BUFF_SZ*EM_BUFF_SZ_MUL
#define EM_MAX_CHANNELS_IN_LIST  8
#define EM_MAX_CMD_GEN_TTL  10
#define EM_MAX_CMD_EXT_TTL  30
#define EM_MAX_RENEW_TX_THRESH  5
#define EM_MAX_CAP_QUERY_TX_THRESH  2
#define EM_MAX_TOPO_QUERY_TX_THRESH  5
#define EM_MAX_CLIENT_STEER_REQ_TX_THRESH  5
#define EM_MAX_CLIENT_ASSOC_CTRL_REQ_TX_THRESH  5
#define MAX_STA_TO_DISASSOC		32


#define EM_CLI_MAX_ARGS 5

/* Authentication Type Flags */
#define EM_AUTH_OPEN 0x0001
#define EM_AUTH_WPAPSK 0x0002
#define EM_AUTH_SHARED 0x0004 /* deprecated */
#define EM_AUTH_SAE 0x0005
#define EM_AUTH_WPA 0x0008
#define EM_AUTH_WPA2 0x0010
#define EM_AUTH_WPA2PSK 0x0020
#define EM_AUTH_TYPES (EM_AUTH_OPEN | EM_AUTH_WPAPSK | EM_AUTH_SHARED | \
            EM_AUTH_WPA | EM_AUTH_WPA2 | EM_AUTH_WPA2PSK)
    
/* Encryption Type Flags */
#define EM_ENCR_NONE 0x0001
#define EM_ENCR_WEP 0x0002 /* deprecated */
#define EM_ENCR_TKIP 0x0004
#define EM_ENCR_AES 0x0008
#define EM_ENCR_TYPES (EM_ENCR_NONE | EM_ENCR_WEP | EM_ENCR_TKIP | \
            EM_ENCR_AES)

/* RF Bands */
#define EM_RF_24GHZ 0x01
#define EM_RF_50GHZ 0x02
#define EM_RF_60GHZ 0x04

/* Config Methods */
#define EM_CONFIG_USBA 0x0001
#define EM_CONFIG_ETHERNET 0x0002
#define EM_CONFIG_LABEL 0x0004
#define EM_CONFIG_DISPLAY 0x0008
#define EM_CONFIG_EXT_NFC_TOKEN 0x0010
#define EM_CONFIG_INT_NFC_TOKEN 0x0020
#define EM_CONFIG_NFC_INTERFACE 0x0040
#define EM_CONFIG_PUSHBUTTON 0x0080
#define EM_CONFIG_KEYPAD 0x0100
#define EM_CONFIG_VIRT_PUSHBUTTON 0x0280
#define EM_CONFIG_PHY_PUSHBUTTON 0x0480
#define EM_CONFIG_P2PS 0x1000
#define EM_CONFIG_VIRT_DISPLAY 0x2008
#define EM_CONFIG_PHY_DISPLAY 0x4008
    
/* Connection Type Flags */
#define EM_CONN_ESS 0x01
#define EM_CONN_IBSS 0x02

#define EM_MAX_BANDS    3
#define EM_MAX_BSSS     EM_MAX_BANDS*8  
#define EM_MAX_AKMS     10
#define EM_MAX_HAUL_TYPES   3
#define EM_MAX_OPCLASS  64
#define EM_MAX_AP_MLD   64

#define EM_MAX_CMD  16

#define EM_BACKHAUL_DOWNMAC_ADDR 16

#define DPP_MAX_EN_CHANNELS 4

#define EM_PATH_PREFIX "/tmp/onewifi_mesh"
#define EM_AGENT_PATH   "agent"
#define EM_CTRL_PATH    "ctrl"
#define EM_CLI_PATH "cli"

#define EM_MAX_SSID_LEN                33 
#define EM_MAX_WIFI_PASSWORD_LEN       65 
/* Disallowed STAList */
#define EM_MSCS_DISALLOWED_STA      10
#define EM_SCS_DISALLOWED_STA       10

#define EM_MIN_OP_CLASS_24 81
#define EM_MAX_OP_CLASS_24 84
#define EM_MIN_OP_CLASS_5 112
#define EM_MAX_OP_CLASS_5 130
#define EM_MIN_OP_CLASS_6 136

#define MAX_WIFI_SSID_LEN           33 /* Length = 32 + 1 for Null character at the end */
#define MAX_SSID_LEN                33 /* Length = 32 + 1 for adding NULL character at the end */
#define MAX_WIFI_PASSWORD_LEN       65 /* Length = 64 + 1 for Null character at the end */

#define DH_KEY_SZ   192
#define AUTHENTICATOR_LEN   8

#define WIFI_EASYMESH_NOTIFICATION "Device.WiFi.Easymesh.Notification"

#define EM_MEDIA_ETH    0x0000
#define EM_MEDIA_WIFI   0x0100
#define EM_MEDIA_ETH_fast   htons(EM_MEDIA_ETH | 0x00)
#define EM_MEDIA_ETH_gig    htons(EM_MEDIA_ETH | 0x01)
#define EM_MEDIA_WIFI_80211b_2_4    htons(EM_MEDIA_WIFI | 0x00)
#define EM_MEDIA_WIFI_80211g_2_4    htons(EM_MEDIA_WIFI | 0x01)
#define EM_MEDIA_WIFI_80211a_5      htons(EM_MEDIA_WIFI | 0x02)
#define EM_MEDIA_WIFI_80211n_2_4    htons(EM_MEDIA_WIFI | 0x03)
#define EM_MEDIA_WIFI_80211n_5      htons(EM_MEDIA_WIFI | 0x04)
#define EM_MEDIA_WIFI_80211ac_5     htons(EM_MEDIA_WIFI | 0x05)
#define EM_MEDIA_WIFI_80211ad_60    htons(EM_MEDIA_WIFI | 0x06)
#define EM_MEDIA_WIFI_80211af       htons(EM_MEDIA_WIFI | 0x07)
#define EM_MEDIA_WIFI_80211ax_6     htons(EM_MEDIA_WIFI | 0x08)

#define 	EM_PARSE_NO_ERR			0
#define 	EM_PARSE_ERR_GEN		EM_PARSE_NO_ERR	- 1	
#define 	EM_PARSE_ERR_NET_ID		EM_PARSE_NO_ERR	- 2	
#define 	EM_PARSE_ERR_CONFIG		EM_PARSE_NO_ERR	- 3	
#define 	EM_PARSE_ERR_NO_CHANGE	EM_PARSE_NO_ERR	- 4	

typedef char em_interface_name_t[32];
typedef unsigned char em_nonce_t[16];
typedef unsigned char em_dh5_key_t[192];    // because this is DH group 5 (1536 bits)
typedef mac_address_t em_radio_id_t;
typedef unsigned char em_bssid_id_t[6];
typedef char    em_short_string_t[32];
typedef char    em_long_string_t[64];
typedef char    em_string_t[16];
typedef char    em_small_string_t[8];
typedef char    em_tiny_string_t[4];
typedef char    em_subdoc_name_space_t[64];
typedef char    em_subdoc_data_buff_t[EM_SUBDOC_BUFF_SZ];
typedef char    em_status_string_t[EM_IO_BUFF_SZ];
typedef unsigned	char    em_raw_data_t[EM_SUBDOC_BUFF_SZ];

typedef struct {
    unsigned char   dsap;
    unsigned char   ssap;
    unsigned char   ctrl;
} __attribute__((__packed__)) llc_hdr_t;

typedef struct {
    unsigned char   oui[3];
    unsigned short  type;
} __attribute__((__packed__)) snap_hdr_t;

typedef struct {
    mac_address_t   dst;
    mac_address_t   src;
    unsigned short  type;
} __attribute__((__packed__)) em_raw_hdr_t;

typedef struct {
    mac_address_t   dst;
    mac_address_t   src;
    unsigned short  len;
    llc_hdr_t       llc;
    snap_hdr_t      snap;
} __attribute__((__packed__)) em_raw_ext_hdr_t;

typedef struct {
    unsigned short  id;
    unsigned short  len;
    unsigned char   value[0];
} __attribute__((__packed__)) em_attrib_t;

typedef struct {
    unsigned char   type;
    unsigned short  len;
    unsigned char   value[0];
} __attribute__((__packed__)) em_tlv_t;

typedef struct {
    unsigned char ver;
    unsigned char   reserved;
    unsigned short  type;
    unsigned short  id;
    unsigned char   frag_id;
    unsigned char   reserved_field:6;
    unsigned char   relay_ind:1;
    unsigned char   last_frag_ind:1;
} __attribute__((__packed__)) em_cmdu_t;

typedef struct {
    mac_address_t   cli_mac_address;
    mac_address_t   bssid;
    unsigned char   reserved_field:7;
    unsigned char   assoc_event:1;
} __attribute__((__packed__)) em_client_assoc_event_t;

typedef unsigned char em_enum_type_t;

typedef enum {
    em_service_type_ctrl,
    em_service_type_agent,
    em_service_type_cli,
    em_service_type_none
} em_service_type_t;

typedef enum {
    em_profile_type_reserved,
    em_profile_type_1,
    em_profile_type_2,
    em_profile_type_3,
} em_profile_type_t;

typedef enum {
    em_freq_band_24,    //IEEE-1905-1-2013 table 6-23
    em_freq_band_5,
    em_freq_band_60,
    em_freq_band_unknown
} em_freq_band_t;

typedef enum {
    em_rd_freq_band_unknown,    //rf band based on Wi-Fi Simple Configuration Technical Specification v2 table 44
    em_rd_freq_band_24,
    em_rd_freq_band_5,
    em_rd_freq_band_60 = 0x4,
} em_rd_freq_band_t;

typedef struct {
    unsigned int    bit_map;
    mac_address_t   enrollee_mac;
    unsigned char   hash_len;
    unsigned char   hash_val[0];
} __attribute__((__packed__)) em_chirp_t;

typedef struct {
    unsigned char   channel[0];
} __attribute__((__packed__)) em_channels_list_t;

typedef struct {
    unsigned char   op_class;
    unsigned char   max_tx_eirp;
	unsigned char   num;
    em_channels_list_t  channels;
} __attribute__((__packed__)) em_op_class_t;

typedef struct {
    em_radio_id_t   ruid;
    unsigned char   num_bss;
    unsigned char   op_class_num;
    em_op_class_t   op_classes[0];
} __attribute__((__packed__)) em_ap_radio_basic_cap_t;


typedef enum {
    mandatory,
    optional,
    bad,
} em_tlv_requirement_t;

typedef enum {
    em_msg_type_topo_disc = 0x0000,
    em_msg_type_topo_notif,
    em_msg_type_topo_query,
    em_msg_type_topo_resp,
    em_msg_type_topo_vendor,
    em_msg_type_link_metric_query,
    em_msg_type_link_metric_resp,
    em_msg_type_autoconf_search,
    em_msg_type_autoconf_resp,
    em_msg_type_autoconf_wsc,
    em_msg_type_autoconf_renew,
    em_msg_type_1905_ack = 0x8000,
    em_msg_type_ap_cap_query,
    em_msg_type_ap_cap_rprt,
    em_msg_type_map_policy_config_req,
    em_msg_type_channel_pref_query,
    em_msg_type_channel_pref_rprt,
    em_msg_type_channel_sel_req,
    em_msg_type_channel_sel_rsp,
    em_msg_type_op_channel_rprt,
    em_msg_type_client_cap_query,
    em_msg_type_client_cap_rprt,
    em_msg_type_ap_metrics_query,
    em_msg_type_ap_metrics_rsp,
    em_msg_type_assoc_sta_link_metrics_query,
    em_msg_type_assoc_sta_link_metrics_rsp,
    em_msg_type_unassoc_sta_link_metrics_query,
    em_msg_type_unassoc_sta_link_metrics_rsp,
    em_msg_type_beacon_metrics_query,
    em_msg_type_beacon_metrics_rsp,
    em_msg_type_combined_infra_metrics,
    em_msg_type_client_steering_req,
    em_msg_type_client_steering_btm_rprt,
    em_msg_type_client_assoc_ctrl_req,
    em_msg_type_steering_complete,
    em_msg_type_higher_layer_data,
    em_msg_type_bh_steering_req,
    em_msg_type_bh_steering_rsp,
    em_msg_type_channel_scan_req,
    em_msg_type_channel_scan_rprt,
    em_msg_type_dpp_cce_ind,
    em_msg_type_1905_rekey_req,
    em_msg_type_1905_decrypt_fail,
    em_msg_type_cac_req,
    em_msg_type_cac_term,
    em_msg_type_client_disassoc_stats,
    em_msg_type_svc_prio_req,
    em_msg_type_err_rsp,
    em_msg_type_assoc_status_notif,
    em_msg_type_tunneled,
    em_msg_type_bh_sta_cap_query,
    em_msg_type_bh_sta_cap_rprt,
    em_msg_type_proxied_encap_dpp,
    em_msg_type_direct_encap_dpp,
    em_msg_type_reconfig_trigger,
    em_msg_type_bss_config_req,
    em_msg_type_bss_config_rsp,
    em_msg_type_bss_config_res,
    em_msg_type_chirp_notif,
    em_msg_type_1905_encap_eapol,
    em_msg_type_dpp_bootstrap_uri_notif,
    em_msg_type_anticipated_channel_pref,
    em_msg_type_failed_conn,
    em_msg_type_agent_list = 0x8035,
    em_msg_type_anticipated_channel_usage_rprt,
    em_msg_type_qos_mgmt_notif,
    em_msg_type_ap_mld_config_req = 0x8044,
    em_msg_type_ap_mld_config_resp,
    em_msg_type_bsta_mld_config_req,
    em_msg_type_bsta_mld_config_resp,
} em_msg_type_t;

typedef enum {
    em_attrib_id_auth_type  = 0x1003,
    em_attrib_id_encr_type = 0x100f,
    em_attrib_id_encr_settings = 0x1018,
    em_attrib_id_key_wrap_auth = 0x101e,
    em_attrib_id_manufacturer  = 0x1021,
    em_attrib_id_message_type,
    em_attrib_id_model_name,
    em_attrib_id_model_number,
    em_attrib_id_network_index = 0x1026,
    em_attrib_id_network_key,
    em_attrib_id_serial_number = 0x1042,
    em_attrib_id_ssid   = 0x1045,
    em_attrib_id_uuid_e  = 0x1047,
    em_attrib_id_uuid_r,
    em_attrib_id_version  = 0x104a,
    em_attrib_id_primary_device_type = 0x1054,
} em_attrib_id_t;

typedef enum {
    em_wsc_msg_type_none,
    em_wsc_msg_type_beacon,
    em_wsc_msg_type_probe_req,
    em_wsc_msg_type_probe_rsp,
    em_wsc_msg_type_m1,
    em_wsc_msg_type_m2,
    em_wsc_msg_type_m2d,
    em_wsc_msg_type_m3,
    em_wsc_msg_type_m4,
    em_wsc_msg_type_m5,
    em_wsc_msg_type_m6,
    em_wsc_msg_type_m7,
    em_wsc_msg_type_m8,
    em_wsc_msg_type_ack,
    em_wsc_msg_type_nack,
    em_wsc_msg_type_done,
} em_wsc_msg_type_t;

typedef enum {
    em_tlv_type_eom = 0,
    em_tlv_type_al_mac_address = 1, 
    em_tlv_type_mac_address = 2,
    em_tlv_type_device_info = 3,
    em_tlv_type_device_bridging_cap = 4,
    em_tlv_type_non1905_neigh_list = 6,
    em_tlv_type_1905_neigh_list = 7,
    em_tlv_type_link_metric = 8,
    em_tlv_type_transmitter_link_metric = 9,
    em_tlv_type_receiver_link_metric = 0x0a,
    em_tlv_type_vendor_specific = 0x0b,
    em_tlv_type_link_metric_result_code = 0x0c,
    em_tlv_type_searched_role = 0x0d,
    em_tlv_type_autoconf_freq_band = 0x0e,
    em_tlv_type_supported_role = 0x0f,
    em_tlv_type_supported_freq_band = 0x10,
    em_tlv_type_wsc = 0x11,
    em_tlv_type_supported_service = 0x80,
    em_tlv_type_searched_service = 0x81,
    em_tlv_type_radio_id = 0x82,
    em_tlv_type_operational_bss = 0x83,
    em_tlv_type_associated_clients = 0x84,
    em_tlv_type_ap_radio_basic_cap = 0x85,
    em_tlv_type_ht_cap = 0x86,
    em_tlv_type_vht_cap = 0x87,
    em_tlv_type_he_cap = 0x88,
    em_tlv_type_steering_policy = 0x89,
    em_tlv_type_metric_reporting_policy = 0x8a,
    em_tlv_type_channel_pref = 0x8b,
    em_tlv_type_radio_op_restriction = 0x8c,
    em_tlv_type_tx_power = 0x8d,
    em_tlv_type_channel_sel_resp = 0x8e,
    em_tlv_type_op_channel_report = 0x8f,
    em_tlv_type_client_info = 0x90,
    em_tlv_type_client_cap_report = 0x91,
    em_tlv_type_client_assoc_event = 0x92,
    em_tlv_type_ap_metrics_query = 0x93,
    em_tlv_type_ap_metrics = 0x94,
    em_tlv_type_sta_mac_addr = 0x95,
    em_tlv_type_assoc_sta_link_metric = 0x96,
    em_tlv_type_unassoc_sta_link_metric_query = 0x97,
    em_tlv_type_unassoc_sta_link_metric_rsp = 0x98,
    em_tlv_type_bcon_metric_query = 0x99,
    em_tlv_type_bcon_metric_rsp = 0x9a,
    em_tlv_type_steering_request = 0x9b,
    em_tlv_type_steering_btm_rprt = 0x9c,
    em_tlv_type_client_assoc_ctrl_req = 0x9d,
    em_tlv_type_bh_steering_req = 0x9e,
    em_tlv_type_bh_steering_rsp = 0x9f,
    em_tlv_type_higher_layer_data = 0xa0,
    em_tlv_type_ap_cap = 0xa1,
    em_tlv_type_assoc_sta_traffic_sts = 0xa2,
    em_tlv_type_error_code = 0xa3,
    em_tlv_type_channel_scan_rprt_policy = 0xa4,
    em_tlv_type_channel_scan_cap = 0xa5,
    em_tlv_type_channel_scan_req = 0xa6,
    em_tlv_type_channel_scan_rslt = 0xa7,
    em_tlv_type_timestamp = 0xa8,
    em_tlv_type_1905_layer_security_cap = 0xa9,
    em_tlv_type_ap_wifi6_cap = 0xaa,
    em_tlv_type_mic = 0xab,
    em_tlv_type_encrypt_payload = 0xac,
    em_tlv_type_cac_req = 0xad,
    em_tlv_type_cac_term = 0xae,
    em_tlv_type_cac_cmpltn_rprt = 0xaf,
    em_tlv_type_assoc_wifi6_sta_rprt = 0xb0,
    em_tlv_type_cac_sts_rprt = 0xb1,
    em_tlv_type_cac_cap = 0xb2,
    em_tlv_type_profile = 0xb3,
    em_tlv_type_profile_2_ap_cap = 0xb4,
    em_tlv_type_dflt_8021q_settings = 0xb5,
    em_tlv_type_traffic_separation_policy = 0xb6,
    em_tlv_type_bss_conf_rep = 0xb7,
    em_tlv_type_bssid = 0xb8,
    em_tlv_type_svc_prio_rule = 0xb9,
    em_tlv_type_dscp_map_tbl = 0xba,
    em_tlv_type_bss_conf_req = 0xbb,
    em_tlv_type_profile_2_error_code = 0xbc,
    em_tlv_type_bss_conf_rsp = 0xbd,
    em_tlv_type_ap_radio_advanced_cap = 0xbe,
    em_tlv_type_assoc_sts_notif = 0xbf,
    em_tlv_type_src_info = 0xc0,
    em_tlv_type_tunneled_msg_type = 0xc1,
    em_tlv_type_tunneled = 0xc2,
    em_tlv_type_profile2_steering_request = 0xc3,
    em_tlv_type_unsucc_assoc_policy = 0xc4,
    em_tlv_type_metric_cltn_interval = 0xc5,
    em_tlv_type_radio_metric = 0xc6,
    em_tlv_type_ap_ext_metric = 0xc7,
    em_tlv_type_assoc_sta_ext_link_metric = 0xc8,
    em_tlv_type_status_code = 0xc9,
    em_tlv_type_reason_code = 0xca,
    em_tlv_type_bh_sta_radio_cap = 0xcb,
    em_tlv_type_akm_suite = 0xcc,
    em_tlv_type_encap_dpp = 0xcd,
    em_tlv_type_1905_encap_eapol = 0xce,
    em_tlv_type_dpp_bootstrap_uri_notification = 0xcf,
    em_tlv_type_backhaul_bss_conf = 0xd0,
    em_tlv_type_dpp_msg = 0xd1,
    em_tlv_type_dpp_cce_indication = 0xd2,
    em_tlv_type_dpp_chirp_value = 0xd3,
    em_tlv_type_device_inventory = 0xd4,
    em_tlv_type_agent_list = 0xd5,
    em_tlv_type_anticipated_channel_pref = 0xd6,
    em_tlv_type_channel_usage = 0xd7,
    em_tlv_type_spatial_reuse_req = 0xd8,
    em_tlv_type_spatial_reuse_rep = 0xd9,
    em_tlv_type_spatial_reuse_cfg_rsp = 0xda,
    em_tlv_type_qos_mgmt_policy = 0xdb,
    em_tlv_type_qos_mgmt_desc = 0xdc,
    em_tlv_type_ctrl_cap = 0xdd,
    em_tlv_type_wifi7_agent_cap = 0xdf,
    em_tlv_type_ap_mld_config = 0xe0,
    em_tlv_type_bsta_mld_config = 0xe1,
    em_tlv_type_tid_to_link_map_policy = 0xe6,
    em_tlv_eht_operations = 0xe7,
} em_tlv_type_t;

typedef struct {
    unsigned short qmid;
    mac_address_t bssid;
    mac_address_t client_mac;
    unsigned char desc_element[0];
} __attribute__((__packed__)) em_qos_mgmt_des_t;

typedef struct {
    unsigned char num_agents;
    mac_address_t agent_mac;
    unsigned char multi_ap_profile;
    unsigned char security;
} __attribute__((__packed__)) em_agent_list_t;

typedef struct {
    unsigned char op_class;
    unsigned char channel_num;
    unsigned char ref_bssid[6];
    unsigned char usage_entries;
    unsigned char burst_start_time[4];
    unsigned char burst_len[4];
    unsigned char repetitions[4];
    unsigned char burst_interval[4];
    unsigned char rubitmask_len;
    unsigned char rubitmask[10];
    unsigned char trans_id[6];
    unsigned char power_level;
    unsigned char channel_usage_reason;
    unsigned char reserved[4];
} __attribute__((__packed__)) em_anti_chan_usage_t;

typedef struct {
    em_radio_id_t   ruid;
    unsigned char bssid[6];
    mac_address_t bsta_addr;
    unsigned char dpp_uri[0];
}__attribute__((__packed__)) em_dpp_bootstrap_uri_t;

typedef struct {
    unsigned char frame_type;
    unsigned short encap_frame_len;
    mac_address_t dest_mac_addr[6];
    unsigned char enrollee_mac_addr_present : 1;
    unsigned char reserved : 1;
    unsigned char dpp_frame_indicator : 1;
    unsigned char content_type : 5;
    unsigned char encap_frame[0];
}__attribute__((__packed__)) em_encap_dpp_t;

typedef struct {
    unsigned char bssid[6];
    unsigned char num_bssid;
    unsigned char assoc_allow_status;
}__attribute__((__packed__)) em_assoc_sts_notif_t;

typedef struct {
    unsigned char reason_code;
    unsigned char bssid[6]; 
    unsigned int svc_prior_rule_id; 
    unsigned short qmid; 
}__attribute__((__packed__)) em_prof2_error_t;

typedef struct {
    em_radio_id_t   ruid;
    unsigned char num_radios;
    unsigned char op_class;
    unsigned char channel;
}__attribute__((__packed__)) em_cac_term_t;


typedef struct {
    unsigned char num_radios;
    em_radio_id_t ruid;
    unsigned char op_lass;
    unsigned char channel;
    unsigned char cas_method : 3;
    unsigned char cac_completion_action : 3;
    unsigned char reserved : 2;
}__attribute__((__packed__)) em_cac_req_t;

typedef struct {
    unsigned char timestamp_length;
    unsigned char timestamp[0]; 
}__attribute__((__packed__)) em_timestamp_t;

typedef struct {
    em_radio_id_t ruid;
    unsigned char op_class;
    unsigned char channel;
    unsigned char scan_status;
    unsigned char timestamp_len;
    unsigned char timestamp[0]; 
    unsigned char util;
    unsigned char noise;
    unsigned short num_neigh;
    unsigned char bssid[6];
    unsigned char ssid_len;
    unsigned char ssid[0]; 
    unsigned char signal_strength;
    unsigned char channel_band_len;
    unsigned char channel_band[0]; 
    unsigned char bss_load_element_present;
    unsigned char bss_color;
    unsigned char channel_util;
    unsigned short sta_count;
    unsigned int  aggr_scan_duration;
    unsigned char scan_type;
}__attribute__((__packed__)) em_channel_scan_result_t;

typedef struct {
    unsigned char perform_fresh_scan : 1;
    unsigned char reserved : 7;
    unsigned char num_radios;
    em_radio_id_t ruid;
    unsigned char num_op_classes;
    unsigned char op_class;
    unsigned char num_channels;
    unsigned char channel_list[0]; 
}__attribute__((__packed__)) em_channel_scan_req_t;

typedef struct {
    unsigned char higher_layer_proto;
    unsigned char *payload;
}__attribute__((__packed__)) em_higher_layer_data_t;

typedef struct {
    unsigned char reason_code;
    mac_address_t sta_mac_addr;
}__attribute__((__packed__)) em_error_code_t;

typedef struct {
    mac_address_t bh_sta_mac_addr;
    unsigned char target_bssid[6];
    unsigned char result_code;
}__attribute__((__packed__)) em_bh_steering_resp_t;

typedef struct {
    mac_address_t bh_sta_mac_addr;
    unsigned char target_bssid[6];
    unsigned char op_class;
    unsigned char channel_numb;
}__attribute__((__packed__)) em_bh_steering_req_t;

typedef struct {
    bssid_t 	bssid;
    unsigned char assoc_control;
    unsigned short validity_period;
    unsigned char count;
    mac_address_t sta_mac;
}__attribute__((__packed__)) em_client_assoc_ctrl_req_t;

typedef struct {
    unsigned char bssid[6];
    mac_address_t sta_mac_addr;
    unsigned char btm_status_code;
    unsigned char target_bssid[6];
}__attribute__((__packed__)) em_steering_btm_rprt_t;


typedef struct {
    unsigned char bssid[6];
    unsigned char req_mode : 1;
    unsigned char btm_dissoc_imminent : 1;
    unsigned char btm_abridged : 1;
    unsigned char reserved : 5;
    unsigned short steering_opportunity_window;
    unsigned short btm_dissoc_timer;
    unsigned char sta_list_count;
    mac_address_t sta_mac_addr;
    unsigned char target_bssid_list_count;
    unsigned char target_bssids[6];
    unsigned char target_bss_op_class;
    unsigned char target_bss_channel_num;
}__attribute__((__packed__)) em_steering_req_t;

typedef struct {
    em_steering_req_t agile_multiband;
    unsigned char reason_code;
}__attribute__((__packed__)) em_profile2_steering_req_t;

typedef struct {
    mac_address_t sta_mac_addr;
    unsigned char reserved;
    unsigned char meas_rprt_count;
    unsigned char meas_reports[0];
}__attribute__((__packed__)) em_beacon_metrics_resp_t;

typedef struct {
    mac_address_t sta_mac_addr;
    unsigned char op_class;
    unsigned char channel_num;
    unsigned char bssid[6];
    unsigned char rprt_detail;
    unsigned char ssid_len;
    unsigned char ssid[0];
    unsigned char num_ap_channel_rprt;
    unsigned char ap_channel_rprt_len;
    unsigned char ap_channel_op_class;
    unsigned char ap_channel_list[0];
    unsigned char num_element_id;
    unsigned char element_list[0];
}__attribute__((__packed__)) em_beacon_metrics_query_t;

typedef struct {
    unsigned char op_class;
    unsigned char num_channels;
    unsigned char channel_num;
    unsigned char num_sta_mac_addr;
    mac_address_t sta_mac_addr;
}__attribute__((__packed__)) em_unassoc_sta_link_metrics_query_t;

typedef struct {
    unsigned char op_class;
    unsigned char num_sta_entries;
    mac_address_t sta_mac_addr;
    unsigned char channel_num;
    unsigned int  time_delta_ms;
    unsigned char uplink_rcpi;
}__attribute__((__packed__)) em_unassoc_sta_link_metrics_rsp_t;

typedef struct {
     mac_address_t sta_mac_addr;
}__attribute__((__packed__)) em_assoc_sta_mac_addr_t;

typedef struct {
    bssid_t     bssid;
    unsigned int  time_delta_ms;
    unsigned int  est_mac_data_rate_dl;
    unsigned int  est_mac_data_rate_ul;
    unsigned char rcpi;
}__attribute__((__packed__)) em_assoc_link_metrics_t;

typedef struct {
    mac_address_t sta_mac;
    unsigned char num_bssids;
    em_assoc_link_metrics_t	assoc_link_metrics[0];
}__attribute__((__packed__)) em_assoc_sta_link_metrics_t;

typedef struct {
    bssid_t 	bssid;
    unsigned int  last_data_dl_rate;
    unsigned int  last_data_ul_rate;
    unsigned int  util_receive;
    unsigned int  util_transmit;
}__attribute__((__packed__)) em_assoc_ext_link_metrics_t;

typedef struct {
    mac_address_t sta_mac;
    unsigned char num_bssids;
    em_assoc_ext_link_metrics_t	assoc_ext_link_metrics[0];
}__attribute__((__packed__)) em_assoc_sta_ext_link_metrics_t;

typedef struct {
    unsigned char num_bssids;
    unsigned char bssid[6];
}__attribute__((__packed__)) em_ap_metrics_query_t;

typedef struct {
    em_radio_id_t   ruid;
}__attribute__((__packed__)) em_ap_radio_id_t;

typedef struct {
    unsigned char bssid[6];
    unsigned char channel_util;
    unsigned short num_sta;
    unsigned char est_service_params_BE_bit : 1;
    unsigned char est_service_params_BK_bit : 1;
    unsigned char est_service_params_VO_bit : 1;
    unsigned char est_service_params_VI_bit : 1;
    unsigned char reserved : 4;
    unsigned char est_service_params_BE[3];
    unsigned char est_service_params_BK[3];
    unsigned char est_service_params_VO[3];
    unsigned char est_service_params_VI[3];
} __attribute__((__packed__)) em_ap_metric_t;


typedef struct {
    unsigned char bssid[6];
    unsigned char uni_bytes_sent[4];
    unsigned char uni_bytes_recv[4];
    unsigned char multi_bytes_sent[4];
    unsigned char multi_bytes_recv[4];
    unsigned char bcast_bytes_sent[4];
    unsigned char bcast_bytes_recv[4];
} __attribute__((__packed__)) em_ap_ext_metric_t;

typedef struct {
    em_radio_id_t ruid;
    unsigned char noise;
    unsigned char transmit;
    unsigned char rece_self;
    unsigned char rece_other;
} __attribute__((__packed__)) em_radio_metric_t;

typedef struct {
    mac_address_t sta_mac_addr;
    unsigned int bytes_sent;
    unsigned int bytes_recv;
    unsigned int packets_sent;
    unsigned int packets_recv;
    unsigned int tx_packets_errors;
    unsigned int rx_packets_errors;
    unsigned int retrans_count;
} __attribute__((__packed__)) em_assoc_sta_traffic_sts_t;

typedef struct {
    mac_address_t sta_mac_addr;
    unsigned char n;
    unsigned char tid;
    unsigned char queue_size;
} __attribute__((__packed__)) em_assoc_wifi6_sta_sts_t;

typedef struct {
    mac_address_t client_mac_addr;
    unsigned char bssid[6];
} __attribute__((__packed__)) em_client_info_t;

typedef struct {
    unsigned char result_code;
    unsigned short  assoc_frame_body_len;
    unsigned char *assoc_frame_body;
} __attribute__((__packed__)) em_client_cap_rprt_t;

typedef struct {
    unsigned char op_class;
    unsigned char channel;
} __attribute__((__packed__)) em_op_class_ch_rprt_t;

typedef struct {
    em_radio_id_t  ruid;
    unsigned char  op_classes_num;
    em_op_class_ch_rprt_t  op_classes[0];
} __attribute__((__packed__)) em_op_channel_rprt_t;

typedef struct {
    em_radio_id_t ruid;
    unsigned char reserved1 : 1;
    unsigned char partial_bss_color : 2;
    unsigned char bss_color : 6;
    unsigned char reserved2 : 3;
    unsigned char hesiga_spatial_reuse_value15_allowed : 1;
    unsigned char srg_info_valid : 1;
    unsigned char non_srg_offset_valid : 1;
    unsigned char reserved3 : 1;
    unsigned char psr_disallowed : 1;
    unsigned char non_srg_obsspd_max_offset;
    unsigned char srg_obsspd_min_offset;
    unsigned char srg_obsspd_max_offset;
    unsigned char srg_bss_color_bitmap[8];
    unsigned char srg_partial_bssid_bitmap[8];
    unsigned char neigh_bss_color_in_use_bitmap[8];
    unsigned char reserved[2];
} __attribute__((__packed__)) em_spatial_reuse_rprt_t;

typedef enum {
    em_chan_sel_resp_code_type_accept,
    em_chan_sel_resp_code_type_decline,
    em_chan_sel_resp_code_type_decline_rep_pref,
    em_chan_sel_resp_code_type_decline_conflict,
} em_chan_sel_resp_code_type_t;

typedef struct {
    em_radio_id_t ruid;
    unsigned char response_code;
} __attribute__((__packed__)) em_channel_sel_rsp_t;

typedef struct {
    em_channel_sel_rsp_t config_resp;
} __attribute__((__packed__)) em_spatial_reuse_cfg_rsp_t;

typedef struct {
    unsigned char op_class;
	unsigned char   num;
    em_channels_list_t channels;
} __attribute__((__packed__)) em_channel_pref_op_class_t;

typedef struct {
    em_radio_id_t ruid;
    unsigned char op_classes_num;
    em_channel_pref_op_class_t op_classes[0];
} __attribute__((__packed__)) em_channel_pref_t;

typedef struct {
    em_radio_id_t ruid;
    unsigned char tx_power_eirp;
} __attribute__((__packed__)) em_tx_power_limit_t;

typedef struct {
    em_radio_id_t ruid;
    unsigned char reserved1 : 2;
    unsigned char bss_color : 6;
    unsigned char reserved2 : 3;
    unsigned char hesiga_spatial_reuse_value15_allowed : 1;
    unsigned char srg_info_valid : 1;
    unsigned char non_srg_offset_valid : 1;
    unsigned char reserved3: 1;
    unsigned char psr_disallowed : 1;
    unsigned char non_srg_obsspd_max_offset;
    unsigned char srg_obsspd_min_offset;
    unsigned char srg_obsspd_max_offset;
    unsigned char srg_bss_color_bitmap[8];
    unsigned char srg_partial_bssid_bitmap[8];
    unsigned char reserved[2];
} __attribute__((__packed__)) em_spatial_reuse_req_t;

typedef struct {
    unsigned char channel;
    unsigned char freq_restrict;
} __attribute__((__packed__)) em_radio_op_restrict_channel_t;

typedef struct {
    unsigned char op_class;
    unsigned char channels_num;
    em_radio_op_restrict_channel_t channels[0];
} __attribute__((__packed__)) em_radio_op_restrict_op_class_t;

typedef struct {
    em_radio_id_t ruid;
    unsigned char op_classes_num;
    em_radio_op_restrict_op_class_t op_classes[0];
} __attribute__((__packed__)) em_radio_op_restriction_t;


typedef struct {
    unsigned char op_class;
    unsigned char channel;
} __attribute__((__packed__)) em_cac_comp_rprt_pair_t;

typedef struct {
    em_radio_id_t ruid;
    unsigned char op_class;
    unsigned char channel;
    unsigned char status;
    unsigned char detected_pairs_num;
    em_cac_comp_rprt_pair_t detected_pairs[0];
} __attribute__((__packed__)) em_cac_comp_rprt_radio_t;

typedef struct {
    unsigned char radios_num;
    em_cac_comp_rprt_radio_t   radios[0];
} __attribute__((__packed__)) em_cac_comp_rprt_t;


typedef struct  {
    unsigned char  op_class;
    unsigned char  channel;
    unsigned short mins_since_cac_comp;
} __attribute__((__packed__)) em_cac_avail_t;

typedef struct {
    unsigned char  op_class;
    unsigned char  channel;
    unsigned short sec_remain_non_occ_dur;
} __attribute__((__packed__)) em_cac_non_occ_t;

typedef struct {
    unsigned char  op_class;
    unsigned char  channel;
    unsigned char  countdown_cac_comp[3];
} __attribute__((__packed__)) em_cac_active_t;

typedef struct {
    unsigned char         avail_num;
    em_cac_avail_t   avail[0];
} __attribute__((__packed__)) em_cac_status_rprt_avail_t;

typedef struct {
    unsigned char         non_occ_num;
    em_cac_non_occ_t   non_occ[0];
} __attribute__((__packed__)) em_cac_status_rprt_non_occ_t;

typedef struct {
    unsigned char   active_num;
    em_cac_active_t   active[0];
} __attribute__((__packed__)) em_cac_status_rprt_active_t;

typedef struct {
    unsigned short  media_type;
    unsigned char  media_spec_size; // size of the ensuing data
    mac_address_t network_memb;
    unsigned char  role;
    unsigned char  band;
    unsigned char  center_freq_index_1;
    unsigned char  center_freq_index_2;
} __attribute__((__packed__)) em_media_spec_data_t;

typedef struct {
    mac_address_t  mac_addr;
	em_media_spec_data_t	media_data;
} __attribute__((__packed__)) em_local_interface_t;

typedef struct {
    mac_address_t  al_mac_addr;
    unsigned char  local_interface_num;
	em_local_interface_t 	local_interface[0];
} __attribute__((__packed__)) em_device_info_type_t;

typedef struct {
    mac_address_t mac_addr;
} __attribute__((__packed__)) em_bridge_tuple_mac_entry_t;

typedef struct {
    unsigned char bridge_tuple_macs_nr;
    em_bridge_tuple_mac_entry_t  *bridge_tuple_macs;
} __attribute__((__packed__)) em_bridge_tuple_entry_t;

typedef struct {
    unsigned char   bridge_tuples_num;
    em_bridge_tuple_entry_t  *bridge_tuples;
} __attribute__((__packed__)) em_device_bridge_cap_t;

typedef struct {
    mac_address_t  mac_addr;
} __attribute__((__packed__)) em_non_1905_neigh_entry_t;

typedef struct {
    mac_address_t  local_mac_addr;
    unsigned char   non_1905_neigh_num;
    em_non_1905_neigh_entry_t  *non_1905_neigh;
} __attribute__((__packed__)) em_non_1905_neigh_device_list_t;

typedef struct {
    mac_address_t  mac_addr;
    unsigned char  bridge_flag;
} __attribute__((__packed__)) em_neigh_entry_t;

typedef struct {
    mac_address_t  local_mac_addr;
    unsigned char   neigh_num;
    em_neigh_entry_t  *neigh;
} __attribute__((__packed__)) em_neigh_device_list_t;

typedef struct {
    mac_address_t bssid;
    unsigned char  ssid_len;
    char  ssid[0];
} __attribute__((__packed__)) em_ap_operational_bss_t;

typedef struct {
    em_radio_id_t ruid;
    unsigned char     bss_num;
    em_ap_operational_bss_t  bss[0];
} __attribute__((__packed__)) em_ap_op_bss_radio_t;

typedef struct {
    unsigned char    radios_num;
    em_ap_op_bss_radio_t   radios[0];
} __attribute__((__packed__)) em_ap_op_bss_t;

typedef struct {
    mac_address_t   mac_addr;
    unsigned short   assoc_time;
} __attribute__((__packed__)) em_assoc_clients_sta_t;

typedef struct {
    mac_address_t   bssid;
    unsigned short   stas_num;
    em_assoc_clients_sta_t *stas;
} __attribute__((__packed__)) em_assoc_clients_bss_t;

typedef struct {
    unsigned char  bss_num;
    em_assoc_clients_bss_t  bss[EM_MAX_BSS_PER_RADIO];
} __attribute__((__packed__)) em_assoc_clients_t;

typedef struct {
    mac_address_t   bssid;
} __attribute__((__packed__)) em_bssid_t;

typedef struct {
    unsigned short status_code;
} __attribute__((__packed__)) em_status_code_t;

typedef struct {
    unsigned short reason_code;
} __attribute__((__packed__)) em_reason_code_t;

typedef struct {
    unsigned char *dpp_config_obj;
} __attribute__((__packed__)) em_bss_conf_rsp_t;

typedef struct {
    unsigned char *dpp_config_req_obj;
} __attribute__((__packed__)) em_bss_conf_req_t;

typedef struct {
    unsigned short primary_vlan_id;
    unsigned char  default_pcp : 3;
    unsigned char  reserved : 5;
} __attribute__((__packed__)) em_8021q_settings_t;

typedef struct {
    unsigned char  ssid_len;
    char  ssid[0];
} __attribute__((__packed__)) em_traffic_sep_policy_ssid_t;

typedef struct {
    unsigned char  ssids_num;
    em_traffic_sep_policy_ssid_t  ssids[0];
} __attribute__((__packed__)) em_traffic_sep_policy_t;

typedef struct {
    unsigned char  oui[3];
    unsigned char  akm_suite_type;
} __attribute__((__packed__)) em_bh_akm_suite_t;

typedef struct {
    unsigned char  oui[3];
    unsigned char  akm_suite_type;
} __attribute__((__packed__)) em_fh_akm_suite_t;

typedef struct {
    unsigned char  bh_akm_suite_count;
    em_bh_akm_suite_t  *bh_akm_suites;
    unsigned char  fh_akm_suite_count;
    em_fh_akm_suite_t  *fh_akm_suites;
} __attribute__((__packed__)) em_akm_suite_info_t;

typedef struct {
    em_radio_id_t  ruid;
    unsigned char  bsta_mac_present : 1;
    unsigned char  reserved : 7;
    mac_address_t  bsta_addr;
} __attribute__((__packed__)) em_bh_sta_radio_cap_t;

typedef struct {
        unsigned char   op_class_num;
        em_op_class_t   op_classes[EM_MAX_OP_CLASS];
} __attribute__((__packed__)) em_anti_channel_pref_t;

typedef struct {
    unsigned char  max_prior_rule;
    unsigned char  reserved1;
    unsigned char  byte_counter_units : 2;
    unsigned char  prioritization : 1;
    unsigned char  dpp_onboarding : 1;
    unsigned char  traffic_separation : 1;
    unsigned char  reserved2 : 3;
    unsigned char  max_vid_count;
} __attribute__((__packed__)) em_profile_2_ap_cap_t;

typedef struct {
    unsigned int   rule_id;
    unsigned char  add_rule : 1;
    unsigned char  reserved1 : 7;
    unsigned char  rule_precedence;
    unsigned char  rule_output;
    unsigned char  always_match : 1;
    unsigned char  reserved2 : 7;
} __attribute__((__packed__)) em_service_prio_rule_t;

typedef struct {
    unsigned char   dscp_pcp[64];
} __attribute__((__packed__)) em_dscp_map_table_t;

typedef struct  {
    mac_address_t sta_mac;
    unsigned int tx_bytes;
    unsigned int rx_bytes;
    unsigned int tx_pkts;
    unsigned int rx_pkts;
    unsigned int tx_pkt_errors;
    unsigned int rx_pkt_errors;
    unsigned int retx_cnt;
} __attribute__((__packed__)) em_assoc_sta_traffic_stats_t;

typedef struct {
    mac_address_t src_mac;
} __attribute__((__packed__)) em_source_info_t;

typedef struct {
    unsigned char msg_type;
} __attribute__((__packed__)) em_tunneled_msg_type_t;

typedef struct {
    unsigned short  frame_body_len;
    unsigned char  *frame_body;
} __attribute__((__packed__)) em_tunneled_t;

typedef struct {
    mac_address_t mac_addr;         
} __attribute__((__packed__)) em_1905_mac_addr_t;

typedef struct {
    unsigned char  vendor_oui[3];
    unsigned short m_num;
    unsigned char  *m;
} __attribute__((__packed__)) em_vendor_specific_t;

typedef struct {
    unsigned char  destination;    
    mac_address_t  specific_neigh;
    unsigned char  link_metrics_type; 
} __attribute__((__packed__)) em_link_metric_query_t;

typedef struct {
    mac_address_t   local_interface_addr;
    mac_address_t   neigh_interface_addr;
    unsigned short  intf_type;
    unsigned char   bridge_flag;
    unsigned int    packet_errors;
    unsigned int    tx_packets;
    unsigned short  mac_tp_capacity;
    unsigned short  link_availability;
    unsigned short  phy_rate;
} __attribute__((__packed__)) em_tx_link_metric_entry_t;

typedef struct {
    mac_address_t   local_al_addr;
    mac_address_t   neigh_al_addr;
    unsigned char   tx_link_metrics_num;
    em_tx_link_metric_entry_t  *tx_link_metrics;
} __attribute__((__packed__)) em_tx_link_metric_t;

typedef struct {
    mac_address_t   local_interface_addr;
    mac_address_t   neigh_interface_addr;
    unsigned short  intf_type;
    unsigned int    packet_errors;
    unsigned int    rx_packets;
    unsigned char   rssi;
} __attribute__((__packed__)) em_rx_link_metric_entry_t;

typedef struct {
    mac_address_t   local_al_addr;
    mac_address_t   neigh_al_addr;
    unsigned char   rx_link_metrics_num;
    em_rx_link_metric_entry_t  *rx_link_metrics;
} __attribute__((__packed__)) em_rx_link_metric_t;

typedef struct {
    em_radio_id_t   ruid;
    unsigned char   vendor_len;
    unsigned char   vendor[MAP_INVENTORY_ITEM_LEN];
} __attribute__((__packed__)) em_radio_vendor_t;

typedef struct {
    unsigned char   serial_len;
    unsigned char   serial[MAP_INVENTORY_ITEM_LEN];
    unsigned char   ver_len;
    unsigned char   version[MAP_INVENTORY_ITEM_LEN];
    unsigned char   envi_len;
    unsigned char   environment[MAP_INVENTORY_ITEM_LEN];
    unsigned char   radios_num;
    em_radio_vendor_t radios[EM_MAX_RADIO_PER_AGENT];
} __attribute__((__packed__)) em_device_inventory_t;

typedef struct {
    em_radio_id_t  ruid;
    unsigned char  max_sprt_tx_streams : 2;
    unsigned char  max_sprt_rx_streams : 2;
    unsigned char  gi_sprt_20mhz : 1;
    unsigned char  gi_sprt_40mhz : 1;
    unsigned char  ht_sprt_40mhz : 1;
    unsigned char  reserved : 1;
} __attribute__((__packed__)) em_ap_ht_cap_t;

typedef struct {
    em_radio_id_t  ruid;
    unsigned short sprt_tx_mcs;
    unsigned short sprt_rx_mcs;
    unsigned char  max_sprt_tx_streams : 3;
    unsigned char  max_sprt_rx_streams : 3;
    unsigned char  gi_sprt_80mhz : 1;
    unsigned char  gi_sprt_160mhz : 1;
    unsigned char  sprt_80_80_mhz : 1;
    unsigned char  sprt_160mhz : 1;
    unsigned char  su_beamformer_cap : 1;
    unsigned char  mu_beamformer_cap : 1;
    unsigned char  reserved : 4;
} __attribute__((__packed__)) em_ap_vht_cap_t;

typedef struct {
    em_radio_id_t  ruid;
    unsigned char  sprt_mcs_len;
    unsigned short sprt_tx_rx_mcs[MAX_MCS];
    unsigned char  max_sprt_tx_streams : 3;
    unsigned char  max_sprt_rx_streams : 3;
    unsigned char  sprt_80_80_mhz : 1;
    unsigned char  sprt_160mhz : 1;
    unsigned char  su_beamformer_cap : 1;
    unsigned char  mu_beamformer_cap : 1;
    unsigned char  ul_mimo_cap : 1;
    unsigned char  ul_mimo_ofdma_cap : 1;
    unsigned char  dl_mimo_ofdma_cap : 1;
    unsigned char  ul_ofdma_cap : 1;
    unsigned char  dl_ofdma_cap : 1;
    unsigned char  reserved : 1;
} __attribute__((__packed__))em_ap_he_cap_t;


typedef struct {
    unsigned char  agent_role : 2;
    unsigned char  he_160 : 1;
    unsigned char  he_8080 : 1;
    unsigned char  mcs_nss_num : 4;
    unsigned short mcs_nss[MAX_MCS_NSS];
    unsigned char  su_beam_former : 1;
    unsigned char  su_beam_formee : 1;
    unsigned char  mu_beam_former : 1;
    unsigned char  beam_formee_sts_l80 : 1;
    unsigned char  beam_formee_sts_g80 : 1;
    unsigned char  ul_mumimo : 1;
    unsigned char  ul_ofdma : 1;
    unsigned char  dl_ofdma : 1;
    unsigned char  max_dl_mumimo_tx : 4;
    unsigned char  max_ul_mumimo_rx : 4;
    unsigned char  max_dl_ofdma_tx;
    unsigned char  max_ul_ofdma_rx;
    unsigned char  rts : 1;
    unsigned char  mu_rts : 1;
    unsigned char  multi_bssid : 1;
    unsigned char  mu_edca : 1;
    unsigned char  twt_req : 1;
    unsigned char  twt_resp : 1;
    unsigned char  reserved : 2;
} __attribute__((__packed__)) em_radio_wifi6_cap_data_t;

typedef struct {
    em_radio_id_t  ruid;
    unsigned char  roles_num;
    em_radio_wifi6_cap_data_t  cap_data[MAP_AP_ROLE_MAX];
} __attribute__((__packed__))em_ap_wifi6_cap_t;

typedef struct {
    em_radio_id_t ruid;
    unsigned char freq_sep : 5;
    unsigned char reserved : 3;
} __attribute__((__packed__)) em_radio_wifi7_freq_record_t;

typedef struct {
    unsigned char num_records;
    em_radio_wifi7_freq_record_t records[EM_MAX_FREQ_RECORDS_PER_RADIO];
} __attribute__((__packed__)) em_radio_wifi7_freq_records_t;

typedef struct {
    unsigned char max_num_mlds;
    unsigned char ap_max_links : 4;
    unsigned char bsta_max_links : 4;
    unsigned char tid_link_mapping_cap : 2;
    unsigned char reserved1 : 6;
    unsigned char reserved2[13];
} __attribute__((__packed__)) em_radio_wifi7_cap_data_t;

typedef struct {
    em_radio_id_t ruid;
    unsigned char reserved3[24];
    unsigned char ap_str_support : 1;
    unsigned char ap_nstr_support : 1;
    unsigned char ap_emlsr_support : 1;
    unsigned char ap_emlmr_support : 1;
    unsigned char reserved4 : 4;
    unsigned char bsta_str_support : 1;
    unsigned char bsta_nstr_support : 1;
    unsigned char bsta_emlrs_support : 1;
    unsigned char bsta_emlmr_support : 1;
    unsigned char reserved5 : 4;
    em_radio_wifi7_freq_records_t ap_str;
    em_radio_wifi7_freq_records_t ap_nstr;
    em_radio_wifi7_freq_records_t ap_emlsr;
    em_radio_wifi7_freq_records_t ap_emlmr;
    em_radio_wifi7_freq_records_t bsta_str;
    em_radio_wifi7_freq_records_t bsta_nstr;
    em_radio_wifi7_freq_records_t bsta_emlsr;
    em_radio_wifi7_freq_records_t bsta_emlmr;
} __attribute__((__packed__)) em_radio_wifi7_radio_t;

typedef struct {
    em_radio_wifi7_cap_data_t cap_data;
    unsigned char radios_num;
    em_radio_wifi7_radio_t radios[EM_MAX_RADIO_PER_AGENT];
} __attribute__((__packed__)) em_wifi7_agent_cap_t;

typedef struct {
    mac_address_t bssid;
    unsigned char op_info_valid : 1;
    unsigned char disabled_subchannel_valid : 1;
    unsigned char default_pe_duration : 1;
    unsigned char group_addr_bu_ind_limit : 1;
    unsigned char group_addr_bu_ind_exp : 2;
    unsigned char reserved1 : 2;
    unsigned char eht_msc_nss_set[4];
    unsigned char control;
    unsigned char ccfs0;
    unsigned char ccfs1;
    unsigned char disabled_subchannel_bitmap[2];
    unsigned char reserved2[16];
} __attribute__((__packed__)) em_eht_operations_bss_t;

typedef struct {
    em_radio_id_t ruid;
    unsigned char bss_num;
    em_eht_operations_bss_t bss[EM_MAX_BSS_PER_RADIO];
    unsigned char reserved[25];
} __attribute__((__packed__)) em_eht_operations_radio_t;

typedef struct {
    unsigned char reserved[32];
    unsigned char radios_num;
    em_eht_operations_radio_t radios[EM_MAX_RADIO_PER_AGENT];
} __attribute__((__packed__)) em_eht_operations_t;

typedef struct {
    em_radio_id_t  ruid;
    unsigned char  boot_only : 1;
    unsigned char  scan_impact : 2;
    unsigned int   min_scan_interval;
    unsigned char  op_classes_num;
    em_op_class_t  op_classes[EM_MAX_OP_CLASS];
} __attribute__((__packed__))em_channel_scan_cap_radio_t;

typedef struct {
    unsigned char  radio_num;
    em_channel_scan_cap_radio_t  radios[EM_MAX_RADIO_PER_AGENT];
} __attribute__((__packed__))em_channel_scan_cap_t;

typedef struct {
    unsigned char   cac_method;
    unsigned int    cac_duration;
    unsigned char   op_classes_num;
    em_op_class_t   op_classes[EM_MAX_OP_CLASS];
} __attribute__((__packed__)) em_cac_cap_method_t;

typedef struct {
    em_radio_id_t   ruid;
    unsigned char   cac_methods_num;
    em_cac_cap_method_t  cac_methods[EM_MAX_CAC_METHODS];
} __attribute__((__packed__))em_cac_cap_radio_t;

typedef struct {
    unsigned short   country_code;
    unsigned char    radios_num;
    em_cac_cap_radio_t  radios[EM_MAX_RADIO_PER_AGENT];
}  __attribute__((__packed__))em_cac_cap_t;

typedef struct {
    unsigned int  metric_cltn_interval;
} __attribute__((__packed__))em_metric_cltn_interval_t;

typedef struct {
    unsigned char   num_sta;
    mac_address_t   sta_mac[0];
} __attribute__((__packed__))em_steering_policy_sta_t;

typedef struct {
    em_radio_id_t   ruid;
    unsigned char   steering_policy;
    unsigned char   channel_util_thresh;
    unsigned char   rssi_steering_thresh;
} __attribute__((__packed__))em_steering_policy_radio_t;

typedef struct {
    em_radio_id_t   ruid;
    unsigned char   rcpi_thres;
    unsigned char   rcpi_hysteresis;
    unsigned char   util_thres;
    unsigned char   sta_policy;
} __attribute__((__packed__)) em_metric_rprt_policy_radio_t;

typedef struct {
    unsigned char   interval;
    unsigned char   radios_num;
    em_metric_rprt_policy_radio_t radios[0];
} __attribute__((__packed__)) em_metric_rprt_policy_t;

typedef struct {
   unsigned char rprt_ind_ch_scan : 1;
   unsigned char reserved : 7;
} __attribute__((__packed__)) em_channel_scan_rprt_policy_t;

typedef struct {
    unsigned char  rprt_flag : 1;
    unsigned char  reserved : 7;
    unsigned int   max_rprt_rate;
} __attribute__((__packed__)) em_unsuccessful_assoc_policy_t;

typedef struct {
    mac_address_t  bssid;
    unsigned char  p1_bsta_disallowed : 1;
    unsigned char  p2_bsta_disallowed : 1;
    unsigned char  reserved : 6;
} __attribute__((__packed__)) em_bh_bss_config_t;

typedef struct {
    unsigned char  mscs_disallowed_num;
    em_assoc_sta_mac_addr_t  mac_addr_mscs_disallowed[EM_MAX_STA_PER_AGENT];
    unsigned char  scs_disallowed_num;
    em_assoc_sta_mac_addr_t  mac_addr_scs_disallowed[EM_MAX_STA_PER_AGENT];
    unsigned char  reserved[20];
} __attribute__((__packed__)) em_qos_mgmt_policy_t;

typedef struct {
    unsigned char   num;
    unsigned char   service[EM_MAX_SERVICE];
} __attribute__((__packed__)) em_supported_service_t;

typedef struct {
    unsigned char   num;
    unsigned char   service[EM_MAX_SERVICE];
} __attribute__((__packed__)) em_searched_service_t;

typedef struct {
    unsigned char   reserved:5;
    unsigned char   rcpi_steering:1;
    unsigned char   unassociated_client_link_metrics_non_op_channels:1;
    unsigned char   unassociated_client_link_metrics_op_channels:1;
} __attribute__((__packed__)) em_ap_capability_t;


typedef struct {
    em_radio_id_t   ruid;
    unsigned char   comb_front_back : 1;
    unsigned char   comp_prof1_prof2 : 1;
    unsigned char   mscs : 1;
    unsigned char   scs : 1;
    unsigned char   qos_map : 1;
    unsigned char   dscp_policy : 1;
    unsigned char   reserved : 2;
} __attribute__((__packed__)) em_ap_radio_advanced_cap_t;

typedef enum {
    em_media_type_ieee80211b_24 = 0x0100,
    em_media_type_ieee80211g_24,
    em_media_type_ieee80211a_5,
    em_media_type_ieee80211n_24,
    em_media_type_ieee80211n_5,
    em_media_type_ieee80211ac_5,
    em_media_type_ieee80211ad_60,
    em_media_type_ieee80211af,
} em_media_type_t;

typedef struct {
    unsigned char len;
    unsigned char value[0];
} em_hash_t;

typedef struct {
    unsigned char presence;
    mac_address_t   enrollee[0];
    em_hash_t   hash[0];
} __attribute__((__packed__)) em_dpp_chirp_value_t;

typedef struct {
    unsigned char   value[EM_CTRL_CAP_SZ];
} __attribute__((__packed__)) em_ctrl_cap_t;

typedef struct {
    unsigned short  id;
    unsigned short len;
    unsigned char val[0];
} __attribute__((__packed__)) data_elem_attr_t;

typedef enum {
    attr_id_ap_channel = 0x1001,
    attr_id_assoc_state,
    attr_id_auth_type,
    attr_id_auth_type_flags,
    attr_id_authenticator,
    attr_id_cfg_methods = 0x1008,
    attr_id_cfg_error,
    attr_id_cnf_url4,
    attr_id_cnf_url6,
    attr_id_conn_type,
    attr_id_conn_type_flags,
    attr_id_cred,
    attr_id_encryption_type,
    attr_id_encryption_type_flags,
    attr_id_device_name = 0x1011,
    attr_id_device_password_id,
    attr_id_e_hash1 = 0x1014,
    attr_id_e_hash2,
    attr_id_e_snonce1,
    attr_id_e_snonce2,
    attr_id_encrypted_settings,
    attr_id_enrollee_nonce = 0x101a,
    attr_id_feature_id,
    attr_id_identity,
    attr_id_identity_proof,
    attr_id_key_wrap_authenticator,
    attr_id_key_id,
    attr_id_mac_address,
    attr_id_manufacturer,
    attr_id_msg_type,
    attr_id_model_name,
    attr_id_model_number,
    attr_id_network_index = 0x1026,
    attr_id_network_key,
    attr_id_network_key_index,
    attr_id_new_device_name,
    attr_id_new_password = 0x102a,
    attr_id_oob_device_password = 0x102c,
    attr_id_os_version,
    attr_id_power_level,
    attr_id_psk_current,
    attr_id_psk_max,
    attr_id_public_key = 0x1032,
    attr_id_radio_enabled,
    attr_id_reboot,
    attr_id_registrar_current,
    attr_id_registrar_established,
    attr_id_registrar_list,
    attr_id_registrar_max,
    attr_id_registrar_nonce,
    attr_id_request_type,
    attr_id_response_type,
    attr_id_rf_bands,
    attr_id_r_hash1,
    attr_id_r_hash2,
    attr_id_r_snonce1,
    attr_id_r_snonce2,
    attr_id_selected_registrar,
    attr_id_serial_num,
    attr_id_wifi_wsc_state = 0x1044,
    attr_id_ssid,
    attr_id_totalPnetworks,
    attr_id_uuid_e, 
    attr_id_uuid_r, 
    attr_id_version,
    attr_id_primary_device_type = 0x1054,
} data_elem_attr_id_t;

typedef enum {
    em_state_agent_unconfigured,
    em_state_agent_autoconfig_rsp_pending,
    em_state_agent_wsc_m2_pending,
    em_state_agent_owconfig_pending,
    em_state_agent_onewifi_bssconfig_ind,
	em_state_agent_autoconfig_renew_pending,
    em_state_agent_topo_synchronized,
	em_state_agent_channel_selection_pending,
    em_state_agent_channel_report_pending,
    em_state_agent_configured,
	
	// Transient agent stats
    em_state_agent_topology_notify,
    em_state_agent_ap_cap_report,
    em_state_agent_client_cap_report,
    em_state_agent_channel_pref_query,
    em_state_agent_sta_link_metrics,

    em_state_ctrl_unconfigured = 0x100,
    em_state_ctrl_wsc_m1_pending,
    em_state_ctrl_wsc_m2_sent,
    em_state_ctrl_topo_sync_pending,
    em_state_ctrl_topo_synchronized,
    em_state_ctrl_channel_query_pending,
    em_state_ctrl_channel_queried,
	em_state_ctrl_channel_select_pending,
    em_state_ctrl_channel_selected,
    em_state_ctrl_channel_cnf_pending,
    em_state_ctrl_channel_report_pending,
    em_state_ctrl_configured,
    em_state_ctrl_misconfigured,
    em_state_ctrl_sta_cap_pending,
    em_state_ctrl_sta_cap_confirmed,
    em_state_ctrl_sta_link_metrics_pending,
    em_state_ctrl_sta_steer_pending,
    em_state_ctrl_sta_disassoc_pending,
    em_state_ctrl_set_policy_pending,

    em_state_max,
} em_state_t;

typedef enum {
    em_cmd_type_none,
    em_cmd_type_reset,
    em_cmd_type_get_network,
    em_cmd_type_get_device,
    em_cmd_type_remove_device,
    em_cmd_type_get_radio,
    em_cmd_type_get_ssid,
    em_cmd_type_set_ssid,
    em_cmd_type_get_channel,
    em_cmd_type_set_channel,
    em_cmd_type_scan_channel,
    em_cmd_type_get_bss,
    em_cmd_type_get_sta,
    em_cmd_type_steer_sta,
    em_cmd_type_disassoc_sta,
    em_cmd_type_btm_sta,
    em_cmd_type_dev_init,
    em_cmd_type_dev_test,
    em_cmd_type_cfg_renew,
    em_cmd_type_vap_config,
    em_cmd_type_radio_config,
    em_cmd_type_sta_list,
    em_cmd_type_start_dpp,
    em_cmd_type_ap_cap_query,
    em_cmd_type_client_cap_query,
    em_cmd_type_topo_sync,
    em_cmd_type_em_config,
    em_cmd_type_onewifi_cb,
    em_cmd_type_sta_assoc,
    em_cmd_type_channel_pref_query,
    em_cmd_type_sta_link_metrics,
    em_cmd_type_op_channel_report,
    em_cmd_type_sta_steer,
    em_cmd_type_sta_disassoc,
    em_cmd_type_get_policy,
    em_cmd_type_set_policy,
    em_cmd_type_max,
} em_cmd_type_t;


typedef struct {
    queue_t *queue;
    pthread_cond_t  cond;
    pthread_mutex_t lock;
    unsigned int    timeout;
} em_queue_t;

typedef enum {
    em_event_type_frame,
    em_event_type_device,
    em_event_type_node,
    em_event_type_bus,
    em_event_type_max
} em_event_type_t;

typedef struct {
    unsigned char *frame;
    unsigned int len;
} __attribute__((__packed__)) em_frame_info_t;

typedef struct {
    em_interface_name_t name;
    mac_address_t   mac;
} __attribute__((__packed__)) em_interface_t;

typedef em_frame_info_t em_frame_event_t;

typedef struct {
    em_long_string_t    id;
    unsigned short    num_of_devices;
    em_long_string_t    timestamp;
    em_interface_t    ctrl_id; // CM MAC
    unsigned char    num_mscs_disallowed_sta;
    em_string_t     mscs_disallowed_sta[EM_MSCS_DISALLOWED_STA];
    unsigned char    num_scs_disallowed_sta;
    em_string_t     scs_disallowed_sta[EM_SCS_DISALLOWED_STA];
    em_interface_t    colocated_agent_id; // Controller and Colocated Agent AL MAC
} em_network_info_t;

typedef struct {
    unsigned short  auth_flags;
    unsigned short  encr_flags;
    unsigned short  conn_flags;
    unsigned short  cfg_methods;
} ieee_1905_security_t;

typedef struct {
    em_interface_t   id;
    em_long_string_t    net_id;
    em_profile_type_t   profile;
    em_long_string_t    multi_ap_cap;
    unsigned int   coll_interval;
    bool    report_unsuccess_assocs;
    unsigned short  max_reporting_rate;
    unsigned short  ap_metrics_reporting_interval;
    em_long_string_t    manufacturer;
    em_long_string_t    serial_number;
    em_long_string_t    manufacturer_model;
    em_string_t             software_ver;
    em_string_t             exec_env;
    em_string_t             dscp_map;
    unsigned char   max_pri_rules;
    unsigned char   max_vids;
    em_tiny_string_t        country_code;
    bool    prioritization_sup;
    bool    report_ind_scans;
    bool    traffic_sep_allowed;
    bool    svc_prio_allowed;
    bool    dfs_enable;
    unsigned short  max_unsuccessful_assoc_report_rate;
    bool    sta_steer_state;
    bool    coord_cac_allowed;
    em_string_t    ctrl_operation_mode;
    em_interface_t   backhaul_mac;
    unsigned char    num_backhaul_down_mac;
    em_string_t      backhaul_down_mac[EM_BACKHAUL_DOWNMAC_ADDR];
    wifi_ieee80211Variant_t backhaul_media_type;
    unsigned int    backhaul_phyrate;
    em_interface_t   backhaul_alid;
    bool    traffic_sep_cap;
    bool    easy_conn_cap;
    unsigned char test_cap;
    unsigned char apmld_maxlinks;
    em_string_t   tidlink_map;
    unsigned char assoc_sta_reporting_int;
    unsigned char max_nummlds;
    unsigned char bstamld_maxlinks;

    em_small_string_t    primary_device_type;
    em_small_string_t    secondary_device_type;
    ieee_1905_security_t    sec_1905;
} em_device_info_t;

typedef struct {
    unsigned char  onboarding_proto;
    unsigned char  integrity_algo;
    unsigned char  encryption_algo;
} __attribute__((__packed__)) em_ieee_1905_security_cap_t;

typedef struct {
    mac_address_t   id;
    em_ieee_1905_security_cap_t sec_cap;
} em_ieee_1905_security_info_t;

typedef struct {
    em_long_string_t    id; // ssid@mac_address
    ssid_t  ssid;
    unsigned short vid;
} em_ssid_2_vid_map_info_t;

typedef enum {
	em_haul_type_fronthaul,
	em_haul_type_backhaul,
	em_haul_type_iot,
	em_haul_type_configurator,
	em_haul_type_max,
} em_haul_type_t;

typedef struct {
    em_long_string_t    id;
    ssid_t  ssid;
    em_long_string_t    pass_phrase;
    unsigned char   num_bands;
    em_short_string_t    band[EM_MAX_BANDS];
    bool    enable;
    unsigned char   num_akms;
    em_short_string_t akm[EM_MAX_AKMS];
    em_string_t suite_select;
    bool    advertisement;
    em_string_t mfp;
    mac_address_t   mobility_domain;
    unsigned char   num_hauls;
    em_haul_type_t haul_type[EM_MAX_HAUL_TYPES];   
} em_network_ssid_info_t;

typedef struct {
    unsigned int    version;
    ec_data_t   ec_data;
    wifi_channel_t  en_chans[DPP_MAX_EN_CHANNELS];
} em_dpp_info_t;

typedef enum {
    em_op_class_type_none,
    em_op_class_type_current,
    em_op_class_type_capability,
    em_op_class_type_cac_available,
	em_op_class_type_cac_non_occ,
	em_op_class_type_cac_active,
    em_op_class_type_preference,
    em_op_class_type_anticipated,
} em_op_class_type_t;

typedef struct {
    em_radio_id_t  ruid;
    em_op_class_type_t  type;
    unsigned int 	op_class;
} em_op_class_id_t;

typedef struct {
    em_op_class_id_t    id;
    unsigned int op_class;
    unsigned int channel;
    int tx_power;
    int max_tx_power;
    unsigned int    num_channels;
    unsigned int    channels[EM_MAX_CHANNELS_IN_LIST];
    unsigned short	mins_since_cac_comp;
	unsigned short	sec_remain_non_occ_dur;
	unsigned int	countdown_cac_comp;
} em_op_class_info_t;

typedef struct {
	em_radio_id_t	ruid;
	unsigned char op_class;
    unsigned char channel;
    unsigned char status;
    unsigned char detected_pairs_num;
	em_cac_comp_rprt_pair_t	detected_pairs[EM_MAX_CAC_METHODS];
} em_cac_comp_info_t;

/*typedef struct {    
    em_interface_t  ruid;
    em_ap_ht_cap_t  ht_cap;
    em_ap_vht_cap_t vht_cap;
    em_ap_he_cap_t  he_cap;
    em_long_string_t    eht_cap;
    em_radio_wifi6_cap_data_t wifi6_cap;
    em_radio_info_t ch_scan;
    em_ap_radio_advanced_cap_t radio_ad_cap;
    em_profile_2_ap_cap_t   prof_2_ap_cap;
    em_cac_cap_radio_t cac_cap;
    em_metric_cltn_interval_t metric_interval;
    unsigned int        num_op_classes;
} em_radio_cap_info_t;*/

typedef struct {
    mac_address_t   id;
    mac_address_t   bssid;
    mac_address_t radiomac;
    bool associated;
    em_long_string_t    timestamp;
    unsigned int    last_ul_rate;
    unsigned int    last_dl_rate;
    unsigned int    est_ul_rate;
    unsigned int    est_dl_rate;
    unsigned int    last_conn_time;
    unsigned int    retrans_count;
    signed int      signal_strength;
    unsigned char   rcpi;
    unsigned int    util_tx;
    unsigned int    util_rx;
    unsigned int    pkts_tx;
    unsigned int    pkts_rx;
    unsigned int    bytes_tx;
    unsigned int    bytes_rx;
    unsigned int    errors_tx;
    unsigned int    errors_rx;
    unsigned int 	frame_body_len;
    unsigned char	frame_body[EM_MAX_FRAME_BODY_LEN];
    unsigned int    num_vendor_infos;

    em_long_string_t    cap;
    em_long_string_t    ht_cap;
    em_long_string_t    vht_cap;
    em_long_string_t    he_cap;
    em_long_string_t    wifi6_cap;
    em_long_string_t    wifi7_cap;
    em_long_string_t    cellular_data_pref;
    em_long_string_t    listen_interval;
    em_long_string_t    ssid;
    em_long_string_t    supp_rates;
    em_long_string_t    power_cap;
    em_long_string_t    supp_channels;
    em_long_string_t    rsn_info;
    em_long_string_t    ext_supp_rates;
    em_long_string_t    supp_op_classes;
    em_long_string_t    ext_cap;
    em_long_string_t    rm_cap;
    em_long_string_t    vendor_info[MAX_VENDOR_INFO];
} em_sta_info_t;

typedef enum {
    em_target_sta_map_assoc,
    em_target_sta_map_disassoc,
    em_target_sta_map_consolidated,
} em_target_sta_map_t;

typedef struct {
    em_interface_t  bssid;
    em_interface_t  ruid;
    ssid_t  ssid;
    bool    enabled;
    unsigned int last_change;
    em_string_t     timestamp;
    unsigned int unicast_bytes_sent;
    unsigned int    unicast_bytes_rcvd;
    unsigned int    numberofsta;
    em_string_t     est_svc_params_be;
    em_string_t     est_svc_params_bk;
    em_string_t     est_svc_params_vi;
    em_string_t     est_svc_params_vo;
    unsigned int    byte_counter_units;
    unsigned char   num_fronthaul_akms;
    em_short_string_t     fronthaul_akm[EM_MAX_AKMS];
    unsigned char   num_backhaul_akms;
    em_short_string_t     backhaul_akm[EM_MAX_AKMS];
    bool    profile_1b_sta_allowed;
    bool    profile_2b_sta_allowed;
    unsigned int    assoc_allowed_status;
    bool    backhaul_use;
    bool    fronthaul_use;
    bool    r1_disallowed;
    bool    r2_disallowed;
    bool    multi_bssid;
    bool    transmitted_bssid;
} em_bss_info_t;

typedef struct {
    bool  mac_addr_valid;
    bool  link_id_valid;
    em_interface_t  ruid;
    mac_address_t  mac_addr;
    unsigned char  link_id;
} em_affiliated_ap_info_t;

typedef struct {
    bool  mac_addr_valid;
    ssid_t  ssid;
    mac_address_t  mac_addr;
    bool  str;
    bool  nstr;
    bool  emlsr;
    bool  emlmr;
    unsigned char  num_affiliated_ap;
    em_affiliated_ap_info_t  affiliated_ap[EM_MAX_AP_MLD];
} em_ap_mld_info_t;

typedef struct {
    bool  mac_addr_valid;
    em_interface_t  ruid;
    mac_address_t  mac_addr;
} em_affiliated_bsta_info_t;

typedef struct {
    bool  mac_addr_valid;
    bool  ap_mld_mac_addr_valid;
    mac_address_t  mac_addr;
    mac_address_t  ap_mld_mac_addr;
    bool  str;
    bool  nstr;
    bool  emlsr;
    bool  emlmr;
    unsigned char  num_affiliated_bsta;
    em_affiliated_bsta_info_t  affiliated_bsta[EM_MAX_AP_MLD];
} em_bsta_mld_info_t;

typedef struct {
    bool  add_remove;
    mac_address_t  sta_mld_mac_addr;
    bool  direction;
    bool  default_link_map;
    bool  map_switch_time_present;
    bool  expected_dur_present;
    bool  link_map_size;
    unsigned char  link_map_presence_ind;
    unsigned char  expected_dur[3];
    unsigned char tid_to_link_map;
} em_tid_to_link_map_info_t;

typedef struct {
    bool  is_bsta_config;
    mac_address_t  mld_mac_addr;
    bool  tid_to_link_map_neg;
    unsigned char  num_mapping;
    em_tid_to_link_map_info_t  tid_to_link_mapping[EM_MAX_AP_MLD];
} em_tid_to_link_info_t;

typedef struct {
    em_interface_t  id;
	mac_address_t dev_id;
    em_long_string_t net_id;
    bool    enabled;
    em_freq_band_t band;
    em_media_spec_data_t	media_data;
    unsigned  int   number_of_bss;
    unsigned  int   number_of_unassoc_sta;
    int     noise;
    unsigned short utilization;
    bool    traffic_sep_combined_fronthaul;
    bool    traffic_sep_combined_backhaul;
    unsigned int steering_policy;
    unsigned int channel_util_threshold;
    unsigned int rcpi_steering_threshold;
    unsigned int sta_reporting_rcpi_threshold;
    unsigned int sta_reporting_hysteresis_margin_override;
    unsigned int channel_utilization_reporting_threshold;
    bool    associated_sta_traffic_stats_inclusion_policy;
    bool    associated_sta_link_mterics_inclusion_policy;
    bool    unassociated_sta_link_mterics_opclass_inclusion_policy;
    bool    unassociated_sta_link_mterics_nonopclass_inclusion_policy;
    bool    support_rcpi_steering;
    em_long_string_t    chip_vendor;
    bool    ap_metrics_wifi6;
    em_device_inventory_t inventory_info;
    int     transmit_power_limit;
} em_radio_info_t;

typedef struct {
    em_interface_t  ruid;
    em_ap_ht_cap_t  ht_cap;
    em_ap_vht_cap_t vht_cap;
    em_ap_he_cap_t  he_cap;
    em_long_string_t    eht_cap;
    em_radio_wifi6_cap_data_t wifi6_cap;
    em_wifi7_agent_cap_t wifi7_cap;
    em_eht_operations_t eht_ops;
    em_radio_info_t ch_scan;
    em_ap_radio_advanced_cap_t radio_ad_cap;
    em_profile_2_ap_cap_t   prof_2_ap_cap;
    em_cac_cap_radio_t cac_cap;
    em_metric_cltn_interval_t metric_interval;
    unsigned int        num_op_classes;
} em_radio_cap_info_t;

typedef struct {
	bssid_t	bssid;
	unsigned char	desc;
    unsigned char   reserved;
    unsigned char   ssid_len;
	char ssid[0];	
} __attribute__((__packed__)) em_bss_rprt_t;

 typedef struct {
    em_radio_id_t ruid;
    unsigned char num_bss;
	em_bss_rprt_t	bss_rprt[0];
} __attribute__((__packed__)) em_radio_rprt_t;

typedef struct {
    unsigned char num_radios;
    em_radio_rprt_t radio_rprt[0];
} __attribute__((__packed__)) em_bss_config_rprt_t;

typedef struct {
    unsigned char ssid_len;
    char ssid[0];
} __attribute__((__packed__)) em_ap_mld_ssids_t;

typedef struct {
    unsigned char affiliated_mac_addr_valid : 1;
    unsigned char link_id_valid : 1;
    unsigned char reseverd1 : 6;
    em_radio_id_t ruid;
    mac_addr_t affiliated_mac_addr;
    unsigned char link_id;
    unsigned char reserved2[18];
} __attribute__((__packed__)) em_affiliated_ap_mld_t;

typedef struct {
    unsigned char ap_mld_mac_addr_valid : 1;
    unsigned char reserved1 : 7;
    em_ap_mld_ssids_t ssids[0];
    mac_addr_t ap_mld_mac_addr;
    unsigned char str : 1;
    unsigned char nstr : 1;
    unsigned char emlsr : 1;
    unsigned char emlmr : 1;
    unsigned char reseverd2 : 4;
    unsigned char reserved3[20];
    unsigned char num_affiliated_ap;
    em_affiliated_ap_mld_t affiliated_ap_mld[0];
} __attribute__((__packed__)) em_ap_mld_t;

typedef struct {
    unsigned char num_ap_mld;
    em_ap_mld_t ap_mld[0];
} __attribute__((__packed__)) em_ap_mld_config_t;

typedef struct {
    unsigned char affiliated_bsta_mac_addr_valid : 1;
    unsigned char reseverd1 : 7;
    em_radio_id_t ruid;
    mac_addr_t affiliated_bsta_mac_addr;
    unsigned char reserved2[19];
} __attribute__((__packed__)) em_affiliated_bsta_mld_t;

typedef struct {
    unsigned char bsta_mld_mac_addr_valid : 1;
    unsigned char ap_mld_mac_addr_valid : 1;
    unsigned char reserved1 : 6;
    mac_addr_t bsta_mld_mac_addr;
    mac_addr_t ap_mld_mac_addr;
    unsigned char str : 1;
    unsigned char nstr : 1;
    unsigned char emlsr : 1;
    unsigned char emlmr : 1;
    unsigned char reseverd2 : 4;
    unsigned char reserved3[17];
    unsigned char num_affiliated_bsta;
    em_affiliated_bsta_mld_t affiliated_bsta_mld[0];
} __attribute__((__packed__)) em_bsta_mld_config_t;

typedef struct {
    unsigned char add_remove : 1;
    unsigned char reserved4 : 7;
    mac_addr_t sta_mld_mac_addr;
    unsigned char direction : 2;
    unsigned char default_link_mapping : 1;
    unsigned char map_switch_time_present : 1;
    unsigned char exp_dur_present : 1;
    unsigned char link_map_size : 1;
    unsigned char reserved5 : 2;
    unsigned char link_map_presence_ind;
    unsigned char expected_duration[3];
    unsigned char tid_to_link_map[0];
    unsigned char reserved6[7];
} __attribute__((__packed__)) em_tid_to_link_mapping_t;

typedef struct {
    unsigned char is_bsta_config : 1;
    unsigned char reserved1 : 7;
    mac_addr_t mld_mac_addr;
    unsigned char tid_to_link_map_negotiation : 1;
    unsigned char reserved2 : 7;
    unsigned char reserved3[22];
    unsigned char num_mapping;
    em_tid_to_link_mapping_t tid_to_link_mapping[0];
} __attribute__((__packed__)) em_tid_to_link_map_policy_t;

typedef struct {
    em_nonce_t  e_nonce;  
    em_nonce_t  r_nonce;  
    uuid_t  e_uuid;
    uuid_t  r_uuid;
    mac_address_t   e_mac;
    mac_address_t   r_mac;
    unsigned char   e_priv[DH_KEY_SZ];
    unsigned int    e_priv_len;
    unsigned char   e_pub[DH_KEY_SZ];
    unsigned int    e_pub_len;
    unsigned char   r_priv[DH_KEY_SZ];
    unsigned int    r_priv_len;
    unsigned char   r_pub[DH_KEY_SZ];
    unsigned int    r_pub_len;
    EVP_PKEY *pkey;
    EVP_PKEY_CTX *kctx;
    DH *dh;
} em_crypto_info_t;


typedef enum {
    em_bus_event_type_none,
    em_bus_event_type_chirp,
    em_bus_event_type_reset,
    em_bus_event_type_dev_test,
    em_bus_event_type_get_network,
    em_bus_event_type_get_device,
    em_bus_event_type_remove_device,
    em_bus_event_type_get_radio,
    em_bus_event_type_get_ssid,
    em_bus_event_type_set_ssid,
    em_bus_event_type_get_channel,
    em_bus_event_type_set_channel,
    em_bus_event_type_scan_channel,
    em_bus_event_type_get_bss,
    em_bus_event_type_get_sta,
    em_bus_event_type_steer_sta,
    em_bus_event_type_disassoc_sta,
    em_bus_event_type_get_policy,
    em_bus_event_type_set_policy,
    em_bus_event_type_btm_sta,
    em_bus_event_type_start_dpp,
    em_bus_event_type_dev_init,
    em_bus_event_type_cfg_renew,
    em_bus_event_type_radio_config,
    em_bus_event_type_vap_config,
    em_bus_event_type_sta_list,
    em_bus_event_type_ap_cap_query,
    em_bus_event_type_client_cap_query,
    em_bus_event_type_listener_stop,
    em_bus_event_type_dm_commit,
    em_bus_event_type_m2_tx,
    em_bus_event_type_topo_sync,
    em_bus_event_type_onewifi_private_cb,
    em_bus_event_type_onewifi_radio_cb,
    em_bus_event_type_m2ctrl_configuration,
    em_bus_event_type_sta_assoc,
    em_bus_event_type_channel_pref_query,
    em_bus_event_type_channel_sel_req,
    em_bus_event_type_sta_link_metrics
} em_bus_event_type_t;

typedef struct {
    em_subdoc_name_space_t  name;
    em_subdoc_data_buff_t   buff;
    int sz;
} __attribute__((__packed__)) em_subdoc_info_t;

typedef struct {
    mac_address_t	mac;
    em_long_string_t	net_id;
    int sz;
} __attribute__((__packed__)) em_commit_info_t;

typedef enum {
    dm_orch_type_none,
    dm_orch_type_net_insert,
    dm_orch_type_net_update,
    dm_orch_type_net_delete,
    dm_orch_type_al_insert,
    dm_orch_type_al_update,
    dm_orch_type_al_delete,
    dm_orch_type_em_insert,
    dm_orch_type_em_update,
    dm_orch_type_em_delete,
    dm_orch_type_em_reset,
    dm_orch_type_em_test,
    dm_orch_type_bss_insert,
    dm_orch_type_bss_update,
    dm_orch_type_bss_delete,
    dm_orch_type_ssid_insert,
    dm_orch_type_ssid_update,
    dm_orch_type_ssid_delete,
    dm_orch_type_sta_insert,
    dm_orch_type_sta_update,
    dm_orch_type_sta_aggregate,
    dm_orch_type_sta_delete,
    dm_orch_type_sec_insert,
    dm_orch_type_sec_update,
    dm_orch_type_sec_delete,
    dm_orch_type_cap_insert,
    dm_orch_type_cap_update,
    dm_orch_type_cap_delete,
    dm_orch_type_op_class_insert,
    dm_orch_type_op_class_update,
    dm_orch_type_op_class_delete,
    dm_orch_type_ssid_vid_insert,
    dm_orch_type_ssid_vid_update,
    dm_orch_type_ssid_vid_delete,
    dm_orch_type_dpp_insert,
    dm_orch_type_dpp_update,
    dm_orch_type_dpp_delete,
    dm_orch_type_db_reset,
    dm_orch_type_db_cfg,
    dm_orch_type_db_insert,
    dm_orch_type_db_update,
    dm_orch_type_db_delete,
    dm_orch_type_dm_delete,
    dm_orch_type_dm_delete_all,
    dm_orch_type_tx_cfg_renew,
    dm_orch_type_owconfig_req,
    dm_orch_type_owconfig_cnf,
    dm_orch_type_ctrl_notify,
    dm_orch_type_ap_cap_report,
    dm_orch_type_client_cap_report,
    dm_orch_type_1905_security_update,
    dm_orch_type_topology_response,
    dm_orch_type_net_ssid_update,
    dm_orch_type_topo_sync,
    dm_orch_type_channel_pref,
    dm_orch_type_channel_sel,
    dm_orch_type_channel_cnf,
    dm_orch_type_channel_sel_resp,
    dm_orch_type_sta_cap,
    dm_orch_type_sta_link_metrics,
    dm_orch_type_op_channel_report,
    dm_orch_type_sta_steer,
    dm_orch_type_sta_disassoc,
    dm_orch_type_policy_cfg,
} dm_orch_type_t;

typedef struct {
	dm_orch_type_t	op;
	bool	submit;
} em_orch_desc_t;

typedef enum {
<<<<<<< HEAD
	db_cfg_type_none,
	db_cfg_type_network_list_update = (1 << 0),
	db_cfg_type_network_list_delete = (1 << 1),
	db_cfg_type_device_list_update = (1 << 2),
	db_cfg_type_device_list_delete = (1 << 3),
	db_cfg_type_radio_list_update = (1 << 4),
	db_cfg_type_radio_list_delete = (1 << 5),
	db_cfg_type_op_class_list_update = (1 << 6),
	db_cfg_type_op_class_list_delete = (1 << 7),
	db_cfg_type_bss_list_update = (1 << 8),
	db_cfg_type_bss_list_delete = (1 << 9),
	db_cfg_type_sta_list_update = (1 << 10),
	db_cfg_type_sta_list_delete = (1 << 11),
	db_cfg_type_network_ssid_list_update = (1 << 12),
	db_cfg_type_network_ssid_list_delete = (1 << 13),
	db_cfg_type_radio_cap_list_update = (1 << 14),
	db_cfg_type_radio_cap_list_delete = (1 << 15),
	db_cfg_type_1905_security_list_update = (1 << 16),
	db_cfg_type_1905_security_list_delete = (1 << 17),
	db_cfg_type_policy_list_update = (1 << 18),
	db_cfg_type_policy_list_delete = (1 << 19),
=======
    db_cfg_type_none,
    db_cfg_type_network_list_update = (1 << 0),
    db_cfg_type_network_list_delete = (1 << 1),
    db_cfg_type_device_list_update = (1 << 2),
    db_cfg_type_device_list_delete = (1 << 3),
    db_cfg_type_radio_list_update = (1 << 4),
    db_cfg_type_radio_list_delete = (1 << 5),
    db_cfg_type_op_class_list_update = (1 << 6),
    db_cfg_type_op_class_list_delete = (1 << 7),
    db_cfg_type_bss_list_update = (1 << 8),
    db_cfg_type_bss_list_delete = (1 << 9),
    db_cfg_type_sta_list_update = (1 << 10),
    db_cfg_type_sta_list_delete = (1 << 11),
    db_cfg_type_network_ssid_list_update = (1 << 12),
    db_cfg_type_network_ssid_list_delete = (1 << 13),
    db_cfg_type_radio_cap_list_update = (1 << 14),
    db_cfg_type_radio_cap_list_delete = (1 << 15),
    db_cfg_type_1905_security_list_update = (1 << 16),
    db_cfg_type_1905_security_list_delete = (1 << 17),
    db_cfg_type_sta_metrics_update = (1 << 18)
>>>>>>> 3bc3d320
} db_cfg_type_t;

typedef struct{
    em_long_string_t ssid;
    unsigned int authtype;
    em_long_string_t password;
    mac_address_t mac;
    unsigned int key_wrap_authenticator;
    bool enable;
}m2ctrl_vapconfig;

typedef struct{
    unsigned int num;
    em_op_class_info_t op_class_info[EM_MAX_OP_CLASS];
}op_class_channel_sel;

typedef struct {
    mac_address_t   mac;
    unsigned short  msg_id;
} em_bus_event_type_channel_pref_query_params_t;

typedef struct {
    mac_address_t   al;
    mac_address_t   radio;
} em_bus_event_type_m2_tx_params_t;

typedef struct {
    mac_address_t   dev;
    em_client_assoc_event_t   assoc;
} em_bus_event_type_client_assoc_params_t;

typedef struct {
    mac_address_t   radio;
    mac_address_t   ctrl_src;
} em_bus_event_type_cfg_renew_params_t;

typedef struct {
    unsigned int num_args;
    em_long_string_t args[EM_CLI_MAX_ARGS];
    em_long_string_t fixed_args;
} em_cmd_args_t;

typedef enum {
    em_steering_opportunity_none,
} em_steering_opportunity_t;

typedef enum {
    em_steering_mandate_none,
} em_steering_mandate_t;

typedef struct {
    em_steering_opportunity_t	opportunity;
    em_steering_mandate_t	mandate;
} em_steer_req_mode_t;

typedef struct {
    mac_address_t	sta_mac;
    bssid_t	source;
    bssid_t	target;
    em_steer_req_mode_t	request_mode;
    bool	disassoc_imminent;
    bool	btm_abridged;
    bool	link_removal_imminent;
    unsigned int	steer_opportunity_win;
    unsigned int 	target_op_class;
    unsigned int	target_channel;
} em_cmd_steer_params_t;

typedef struct {
    mac_address_t	sta_mac;
    bssid_t	bssid;
    unsigned int disassoc_time;
    unsigned int reason;
    bool	silent;
} em_disassoc_params_t;

typedef struct {
    unsigned int num;
    em_disassoc_params_t	params[MAX_STA_TO_DISASSOC];
} em_cmd_disassoc_params_t;

typedef struct {
    union {
        em_cmd_args_t	args;
        em_cmd_steer_params_t	steer_params;
        em_cmd_disassoc_params_t	disassoc_params;
    } u;
} em_cmd_params_t;

typedef struct {
    unsigned int arr_index;
    dm_orch_type_t  type;
    em_long_string_t        obj_id;
} em_cmd_ctx_t;

typedef struct {
    em_cmd_type_t   type;
    unsigned int count;
    unsigned int time;
} em_cmd_stats_t;

typedef struct {
    em_bus_event_type_t type;
    em_cmd_params_t params;
    union {
        em_subdoc_info_t    subdoc;
        em_commit_info_t	commit;
        em_raw_data_t raw_buff;
    } u;
} __attribute__((__packed__)) em_bus_event_t;

typedef struct {
    em_event_type_t     type;
    union {
        em_frame_event_t    fevt;
        em_bus_event_t      bevt;
    } u;    
} __attribute__((__packed__)) em_event_t;

typedef em_long_string_t db_table_name_t;
typedef em_long_string_t db_column_name_t;

typedef enum {
    db_data_type_char,
    db_data_type_varchar,
    db_data_type_binary,
    db_data_type_varbinary,
    db_data_type_text,
    db_data_type_integer,
    db_data_type_int,
    db_data_type_smallint,
    db_data_type_tinyint,
    db_data_type_mediumint,
    db_data_type_bigint,
    db_data_type_decimal,
    db_data_type_numeric,
    db_data_type_float,
    db_data_type_double,
    db_data_type_bit,
    db_data_type_date,
    db_data_type_datetime,
    db_data_type_timestamp,
} db_data_type_t;

typedef unsigned int db_data_type_args_t;
typedef unsigned char em_advertise_cce_t;
typedef unsigned char em_eapol_frame_payload_t[0];

typedef char db_query_t[2048];
typedef char db_result_t[2048];
typedef char db_fmt_t[8];

typedef enum {
    em_orch_state_none,
    em_orch_state_idle,
    em_orch_state_pending,
    em_orch_state_progress,
    em_orch_state_fini,
    em_orch_state_cancel
} em_orch_state_t;

typedef enum {
    em_commit_target_cmd,
    em_commit_target_al,
    em_commit_target_em,
    em_commit_target_agent,
    em_commit_target_sta_hash_map,
    em_commit_target_radio,
    em_commit_target_bss,
} em_commit_target_type_t;

typedef struct {
    em_commit_target_type_t type;
    unsigned char params[64];
    unsigned int params_size;
} em_commit_target_t;

typedef enum {
    em_cmd_out_status_success,
    em_cmd_out_status_not_ready,
    em_cmd_out_status_invalid_input,
    em_cmd_out_status_timeout,
    em_cmd_out_status_invalid_mac,
    em_cmd_out_status_interface_down,
    em_cmd_out_status_other,
    em_cmd_out_status_prev_cmd_in_progress,
    em_cmd_out_status_no_change,
} em_cmd_out_status_t;

typedef struct {
    char ssid[MAX_WIFI_SSID_LEN];
    char keypass_phrase[MAX_WIFI_PASSWORD_LEN];
}__attribute__((__packed__)) em_vap_info_t;

typedef enum {
    tag_ssid = 0,
    tag_supported_rates = 1,
    tag_power_capability = 33,
    tag_supported_channels = 36,
    tag_ht_capabilities = 45,
    tag_rsn_information = 48,
    tag_extended_supported_rates = 50,
    tag_supported_operating_classes = 59,
    tag_rm_enabled_capability = 70,
    tag_extended_capabilities = 127,
    tag_vht_capability = 191,
    tag_vendor_specific = 221,
} tag_type_t;

typedef struct {
    tag_type_t tag_id;
    unsigned char length;
    unsigned char value[0];
} __attribute__((packed)) ieee80211_tagvalue_t;

typedef enum {
    em_get_sta_list_reason_none,
    em_get_sta_list_reason_steer,
    em_get_sta_list_reason_btm,
    em_get_sta_list_reason_disassoc,
} em_get_sta_list_reason_t;

typedef enum {
	em_policy_id_type_steering_local,
	em_policy_id_type_steering_btm,
	em_policy_id_type_steering_param,
	em_policy_id_type_ap_metrics_rep,
	em_policy_id_type_radio_metrics_rep,
	em_policy_id_type_channel_scan,
	em_policy_id_type_backhaul_bss_config,
	em_policy_id_type_unknown,
} em_policy_id_type_t;

typedef struct {
    em_long_string_t    net_id;
	mac_address_t	dev_mac;
	em_radio_id_t	radio_mac;
	em_policy_id_type_t	type;
} em_policy_id_t;

typedef enum {
	em_steering_policy_type_disallowed,
	em_steering_policy_type_rcpi_mandated,
	em_steering_policy_type_rcpi_allowed,
	em_steering_policy_type_unknown,
} em_steering_policy_type_t;

typedef struct {
	em_policy_id_t	id;
	unsigned int num_sta;
	mac_address_t	sta_mac[EM_MAX_STA_PER_STEER_POLICY];
	em_steering_policy_type_t	policy;
	unsigned short	util_threshold;
	unsigned short	rcpi_threshold;	
	unsigned short	interval;
	unsigned short	rcpi_hysteresis;
	bool	sta_traffic_stats;
	bool	sta_link_metric;
	bool	sta_status;
	em_long_string_t	managed_sta_marker;	
	bool	independent_scan_report;
	bool	profile_1_sta_disallowed;
	bool	profile_2_sta_disallowed;
} em_policy_t;

#endif // EM_BASE_H<|MERGE_RESOLUTION|>--- conflicted
+++ resolved
@@ -2387,7 +2387,6 @@
 } em_orch_desc_t;
 
 typedef enum {
-<<<<<<< HEAD
 	db_cfg_type_none,
 	db_cfg_type_network_list_update = (1 << 0),
 	db_cfg_type_network_list_delete = (1 << 1),
@@ -2407,30 +2406,9 @@
 	db_cfg_type_radio_cap_list_delete = (1 << 15),
 	db_cfg_type_1905_security_list_update = (1 << 16),
 	db_cfg_type_1905_security_list_delete = (1 << 17),
-	db_cfg_type_policy_list_update = (1 << 18),
-	db_cfg_type_policy_list_delete = (1 << 19),
-=======
-    db_cfg_type_none,
-    db_cfg_type_network_list_update = (1 << 0),
-    db_cfg_type_network_list_delete = (1 << 1),
-    db_cfg_type_device_list_update = (1 << 2),
-    db_cfg_type_device_list_delete = (1 << 3),
-    db_cfg_type_radio_list_update = (1 << 4),
-    db_cfg_type_radio_list_delete = (1 << 5),
-    db_cfg_type_op_class_list_update = (1 << 6),
-    db_cfg_type_op_class_list_delete = (1 << 7),
-    db_cfg_type_bss_list_update = (1 << 8),
-    db_cfg_type_bss_list_delete = (1 << 9),
-    db_cfg_type_sta_list_update = (1 << 10),
-    db_cfg_type_sta_list_delete = (1 << 11),
-    db_cfg_type_network_ssid_list_update = (1 << 12),
-    db_cfg_type_network_ssid_list_delete = (1 << 13),
-    db_cfg_type_radio_cap_list_update = (1 << 14),
-    db_cfg_type_radio_cap_list_delete = (1 << 15),
-    db_cfg_type_1905_security_list_update = (1 << 16),
-    db_cfg_type_1905_security_list_delete = (1 << 17),
     db_cfg_type_sta_metrics_update = (1 << 18)
->>>>>>> 3bc3d320
+	db_cfg_type_policy_list_update = (1 << 19),
+	db_cfg_type_policy_list_delete = (1 << 20),
 } db_cfg_type_t;
 
 typedef struct{
